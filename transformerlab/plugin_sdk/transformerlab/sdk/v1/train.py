--- conflicted
+++ resolved
@@ -64,58 +64,6 @@
         if framework.lower() in ("huggingface", "hf"):
             try:
                 from transformers import TrainerCallback
-<<<<<<< HEAD
-
-                class TLabProgressCallback(TrainerCallback):
-                    """Callback that updates progress in TransformerLab DB during HuggingFace training"""
-
-                    def __init__(self, tlab_instance):
-                        self.tlab = tlab_instance
-                        self.writer = None
-
-                    def on_init_end(self, args, state, control, **kwargs):
-                        self.writer = SummaryWriter(log_dir=args.logging_dir)
-
-                        print("LOGGING DIR:", args.logging_dir)
-
-                        
-
-                    def on_step_end(self, args, state, control, **callback_kwargs):
-                        if state.is_local_process_zero:
-                            if state.max_steps > 0:
-                                progress = state.global_step / state.max_steps
-                                progress = int(progress * 100)
-                                self.tlab.progress_update(progress)
-
-                                # Check if job should be stopped
-                                if self.tlab.job.should_stop:
-                                    control.should_training_stop = True
-
-                        return control
-
-                    def on_log(self, args, state, control, logs=None, **kwargs):
-                        if self.writer is None:
-                            return  # Safety check
-                        
-                        import torch
-                        import psutil
-
-                        step = state.global_step
-
-                        if torch.cuda.is_available():
-                            self.writer.add_scalar("system/vram_allocated_gb", torch.cuda.memory_allocated() / 1e9, step)
-                            self.writer.add_scalar("system/vram_reserved_gb", torch.cuda.memory_reserved() / 1e9, step)
-                            # self.writer.flush()
-                        else:
-                            mem = psutil.virtual_memory()
-                            self.writer.add_scalar("system/ram_used_mb", mem.used / 1e6, step)
-                            self.writer.add_scalar("system/ram_total_mb", mem.total / 1e6, step)
-                            # self.writer.flush()
-
-                return TLabProgressCallback(self)
-
-=======
->>>>>>> a2008f70
             except ImportError:
                 raise ImportError("Could not create HuggingFace callback. Please install transformers package.")
 
@@ -165,6 +113,24 @@
                                 )
                             except Exception:
                                 pass
+
+                    if self.writer is None:
+                        return  # Safety check
+
+                    import torch
+                    import psutil
+
+                    step = state.global_step
+
+                    if torch.cuda.is_available():
+                        self.writer.add_scalar("system/vram_allocated_gb", torch.cuda.memory_allocated() / 1e9, step)
+                        self.writer.add_scalar("system/vram_reserved_gb", torch.cuda.memory_reserved() / 1e9, step)
+                        # self.writer.flush()
+                    else:
+                        mem = psutil.virtual_memory()
+                        self.writer.add_scalar("system/ram_used_mb", mem.used / 1e6, step)
+                        self.writer.add_scalar("system/ram_total_mb", mem.total / 1e6, step)
+
                     return control
 
             return TLabProgressCallback(self)
@@ -269,7 +235,6 @@
 
         self.report_to = report_to
 
-<<<<<<< HEAD
     # def _get_system_metrics(self):
     #     """Collect system metrics for logging (CPU, RAM, VRAM, etc.), using select macmon metrics on macOS if available."""
     #     import psutil
@@ -335,7 +300,6 @@
     #         metrics["system/ram_total_mb"] = psutil.virtual_memory().total / (1024 * 1024)
     #         metrics["system/ram_percent"] = psutil.virtual_memory().percent
 
-
     #     # Device-specific metrics
     #     if torch.cuda.is_available():
     #         try:
@@ -356,21 +320,6 @@
     #             metrics["system/gpu_utilization"] = -1
     #     return metrics
 
-    def log_metric(self, metric_name: str, metric_value: float, step: int = None):
-        """Log a metric to all reporting targets, and also log system metrics under system/*"""
-        # Log the main metric
-        if "tensorboard" in self.report_to:
-            self.writer.add_scalar(metric_name, metric_value, step)
-        if "wandb" in self.report_to and getattr(self, "wandb_run") is not None:
-            self.wandb_run.log({metric_name: metric_value}, step=step)
-
-        # # Log system metrics
-        # system_metrics = self._get_system_metrics()
-        # for sys_metric, sys_value in system_metrics.items():
-        #     if "tensorboard" in self.report_to:
-        #         self.writer.add_scalar(sys_metric, sys_value, step)
-
-=======
     def log_metric(self, metric_name: str, metric_value: float, step: int = None, logging_platforms: bool = True):
         """Log a metric to all reporting targets"""
         if logging_platforms:
@@ -378,6 +327,12 @@
                 self.writer.add_scalar(metric_name, metric_value, step)
             if "wandb" in self.report_to and getattr(self, "wandb_run") is not None:
                 self.wandb_run.log({metric_name: metric_value}, step=step)
+
+            # # Log system metrics
+            # system_metrics = self._get_system_metrics()
+            # for sys_metric, sys_value in system_metrics.items():
+            #     if "tensorboard" in self.report_to:
+            #         self.writer.add_scalar(sys_metric, sys_value, step)
 
         # Store metrics in memory
         if not hasattr(self, "_metrics"):
@@ -400,7 +355,6 @@
         except Exception as e:
             print(f"Error saving metrics to file: {str(e)}")
 
->>>>>>> a2008f70
     def create_transformerlab_model(
         self, fused_model_name, model_architecture, json_data, output_dir=None, generate_json=True
     ):
