import json
import asyncio
import shutil
import datetime
import dateutil.relativedelta
from typing import Annotated
import transformerlab.db.db as db
import transformerlab.db.jobs as db_jobs
from fastapi import APIRouter, Body
from fastchat.model.model_adapter import get_conversation_template
from huggingface_hub import snapshot_download, create_repo, upload_folder, HfApi, list_repo_tree
from huggingface_hub import ModelCard, ModelCardData
from huggingface_hub.utils import HfHubHTTPError, GatedRepoError, EntryNotFoundError
from transformers import AutoTokenizer

import os
from pathlib import Path
import logging

from transformerlab.shared import shared
from transformerlab.shared import dirs
from transformerlab.shared import galleries

from transformerlab.models import model_helper
from transformerlab.models import basemodel
from transformerlab.models import huggingfacemodel
from transformerlab.models import filesystemmodel
from transformerlab.services.job_service import job_update_status

from werkzeug.utils import secure_filename

logging.basicConfig(level=logging.ERROR)

router = APIRouter(tags=["model"])


def get_model_dir(model_id: str):
    """
    Helper function gets the directory for a model ID
    model_id may be in Hugging Face format
    """
    model_id_without_author = model_id.split("/")[-1]
    return os.path.join(dirs.MODELS_DIR, model_id_without_author)


def get_model_details_from_gallery(model_id: str):
    """
    Given a model ID this returns the associated data from the model gallery file.
    Returns None if no such value found.
    """
    gallery = galleries.get_models_gallery()

    result = None

    for model in gallery:
        if model["uniqueID"] == model_id or model["huggingface_repo"] == model_id:
            result = model
            break

    return result


@router.get("/healthz")  # TODO: why isn't this /model/helathz?
async def healthz():
    return {"message": "OK"}


@router.get("/model/gallery")
async def model_gallery_list_all():
    gallery = galleries.get_models_gallery()

    # Get a list of local models to determine what has been downloaded already
    local_models = await model_helper.list_installed_models()
    local_model_names = set(model["model_id"] for model in local_models)

    # Set a date one month in the past to identify "new" models
    one_month_ago = datetime.date.today() + dateutil.relativedelta.relativedelta(months=-1)
    new_model_cutoff_date = one_month_ago.strftime("%Y-%m-%d")

    # Iterate through models and add any values needed in result
    for model in gallery:
        # Mark which models have been downloaded already by checking for uniqueID
        model["downloaded"] = True if model["uniqueID"] in local_model_names else False

        # Application filters on archived flag. If none set then set to false
        if "archived" not in model:
            model["archived"] = False

        # If no added date then set to a default
        if "added" not in model:
            model["added"] = "2024-02-01"

        # Application uses the new flag to decide whether to display a badge
        # TODO: Probably shouldn't be doing > string comparison for dates
        model["new"] = True if (model["added"] > new_model_cutoff_date) else False

    return gallery


@router.get("/model/model_groups_list", summary="Returns the grouped model gallery from model-group-gallery.json.")
async def model_groups_list_all():
    gallery = galleries.get_model_groups_gallery()

    # Get list of locally installed models
    local_models = await model_helper.list_installed_models()
    local_model_names = set(model["model_id"] for model in local_models)

    # Define what counts as a “new” model
    one_month_ago = datetime.date.today() + dateutil.relativedelta.relativedelta(months=-1)
    new_model_cutoff_date = one_month_ago.strftime("%Y-%m-%d")

    for group in gallery:
        if "models" not in group:
            continue

        # Iterate through models and add any values needed in result
        for model in group["models"]:
            # Mark which models have been downloaded already by checking for uniqueID
            model["downloaded"] = True if model["uniqueID"] in local_model_names else False

            # Application filters on archived flag. If none set then set to false
            if "archived" not in model:
                model["archived"] = False

            # If no added date then set to a default
            if "added" not in model:
                model["added"] = "2024-02-01"

            # Application uses the new flag to decide whether to display a badge
            # TODO: Probably shouldn't be doing > string comparison for dates
            model["new"] = True if (model["added"] > new_model_cutoff_date) else False

    return gallery


@router.get("/model/gallery/sizes")
async def model_gallery_update_sizes():
    """
    TEMP INTERNAL TOOL
    Calculates updated sizes for all models in the gallery and prints.
    """

    gallery = await model_gallery_list_all()

    # Iterate through models and calculate updated model size
    for model in gallery:
        gallery_size = model.get("size_of_model_in_mb", "unknown")
        try:
            default_allow_patterns = [
                "*.json",
                "*.safetensors",
                "*.py",
                "tokenizer.model",
                "*.tiktoken",
                "*.npz",
                "*.bin",
            ]
            download_size = huggingfacemodel.get_huggingface_download_size(
                model["uniqueID"], model.get("allow_patterns", default_allow_patterns)
            )
        except Exception as e:
            download_size = -1
            print(e)
        try:
            total_size = huggingfacemodel.get_huggingface_download_size(model["uniqueID"], [])
        except Exception:
            total_size = -1
        print(model["uniqueID"])
        print("Gallery size:", gallery_size)
        print("Calculated size:", download_size / (1024 * 1024))
        print("Total size:", total_size / (1024 * 1024))
        print("--")

        if download_size > 0:
            model["size_of_model_in_mb"] = download_size / (1024 * 1024)

    return gallery


@router.get("/model/gallery/{model_id}")
async def model_gallery(model_id: str):
    # convert "~~~"" in string to "/":
    model_id = model_id.replace("~~~", "/")

    return get_model_details_from_gallery(model_id)


# Should this be a POST request?


@router.get("/model/upload_to_huggingface", summary="Given a model ID, upload it to Hugging Face.")
async def upload_model_to_huggingface(
    model_id: str, model_name: str = "transformerlab-model", organization_name: str = "", model_card_data: str = "{}"
):
    """
    Given a model ID, upload it to Hugging Face.
    """
    model_directory = get_model_dir(model_id)
    api = HfApi()
    try:
        # Using HF API to check user info and use it for the model creation
        user_info = api.whoami()
        username = user_info["name"]
        orgs = user_info["orgs"]
        if organization_name not in orgs and organization_name != "":
            return {
                "status": "error",
                "message": f"User {username} is not a member of organization {organization_name}",
            }
        elif organization_name in orgs and organization_name != "":
            username = organization_name
    except Exception as e:
        logging.error(f"Error getting Hugging Face user info: {e}")
        return {"status": "error", "message": "An internal error has occurred while getting Hugging Face user info."}
    repo_id = f"{username}/{model_name}"
    try:  # Checking if repo already exists.
        api.repo_info(repo_id)
        print(f"Repo {repo_id} already exists")
    except HfHubHTTPError as e:
        if e.response.status_code == 404:
            # Should we add a toggle for them to allow private repos?
            create_repo(repo_id)
        else:
            logging.error(f"Error creating Hugging Face repo: {e}")
            return {"status": "error", "message": "An internal error has occurred while creating Hugging Face repo."}

    # Upload regardless in case they want to make changes/add to to an existing repo.
    upload_folder(folder_path=model_directory, repo_id=repo_id)
    # If they added basic model card data, add it to the model card.
    if model_card_data != "{}":
        model_card_data = json.loads(model_card_data)
        card_data = ModelCardData(**model_card_data)
        content = f"""
        ---
        {card_data.to_yaml()}
        ---

        # My Model Card

        This model created by [@{username}]
        """
        card = ModelCard(content)
        card.push_to_hub(repo_id)

    return {"status": "success", "message": "Model uploaded to Hugging Face: {model_name}"}


@router.get("/model/local/{model_id}")
async def model_details_from_source(model_id: str):
    # convert "~~~"" in string to "/":
    model_id = model_id.replace("~~~", "/")

    # Try to get from huggingface first
    model = model_helper.get_model_by_source_id("huggingface", model_id)

    # If there is no model then try looking in the filesystem
    if not model:
        model = model_details_from_filesystem(model_id)

    return model


@router.get("/model/details/{model_id}")
async def model_details_from_filesystem(model_id: str):
    # convert "~~~"" in string to "/":
    model_id = model_id.replace("~~~", "/")

    # TODO: Refactor this code with models/list function
    # see if the model exists locally
    model_path = get_model_dir(model_id)
    if os.path.isdir(model_path):
        # Look for model information in info.json
        info_file = os.path.join(model_path, "info.json")
        try:
            with open(info_file, "r") as f:
                filedata = json.load(f)
                f.close()

                # NOTE: In some places info.json may be a list and in others not
                # Once info.json format is finalized we can remove this
                if isinstance(filedata, list):
                    filedata = filedata[0]

                # Some models are a single file (possibly of many in a directory, e.g. GGUF)
                # For models that have model_filename set we should link directly to that specific file
                if "json_data" in filedata and filedata["json_data"]:
                    return filedata["json_data"]

        except FileNotFoundError:
            # do nothing: file doesn't exist
            pass

    return {}


@router.get(path="/model/login_to_huggingface")
async def login_to_huggingface():
    from huggingface_hub import get_token, login

    token = await db.config_get("HuggingfaceUserAccessToken")

    saved_token_in_hf_cache = get_token()
    # print(f"Saved token in HF cache: {saved_token_in_hf_cache}")
    if saved_token_in_hf_cache:
        try:
            login(token=saved_token_in_hf_cache)
            return {"message": "OK"}
        except Exception:
            pass

    if token is None:
        return {"message": "HuggingfaceUserAccessToken not set"}

    # Note how login() works. When you login, huggingface_hub saves your token as a file to ~/.huggingface/token
    # and it is there forever, until you delete it. So you only need to login once and it
    # persists across sessions.
    # https://huggingface.co/docs/huggingface_hub/v0.19.3/en/package_reference/login#huggingface_hub.login

    try:
        login(token=token)
        return {"message": "OK"}
    except Exception:
        return {"message": "Login failed"}


@router.get(path="/model/login_to_wandb")
async def login_to_wandb():
    # TODO: Move all of these logins and their tests to another router outside 'model' to maintain clarity
    import wandb

    token = await db.config_get("WANDB_API_KEY")

    if token is None:
        return {"message": "WANDB_API not set"}
    try:
        wandb.login(key=token, force=True, relogin=True, verify=True)
        return {"message": "OK"}
    except Exception:
        return {"message": "Login failed"}


@router.get(path="/model/test_wandb_login")
def test_wandb_login():
    import netrc

    netrc_path = Path.home() / (".netrc" if os.name != "nt" else "_netrc")
    if netrc_path.exists():
        auth = netrc.netrc(netrc_path).authenticators("api.wandb.ai")
        if auth:
            return {"message": "OK"}
        else:
            print("No W&B API key entry found in the netrc file.")
            return {"message": "No W&B API key entry found in the netrc file."}
    else:
        print(f"Netrc file not found at {netrc_path}.")
        return {"message": "Netrc file not found at {netrc_path}."}


@router.get(path="/model/set_openai_api_key")
async def set_openai_api_key():
    token = await db.config_get("OPENAI_API_KEY")
    if not token or token == "":
        return {"message": "OPENAI_API_KEY not configured in database"}

    current_key = os.getenv("OPENAI_API_KEY")
    if current_key == token:
        return {"message": "OK"}

    os.environ["OPENAI_API_KEY"] = token
    return {"message": "OK"}


@router.get(path="/model/set_anthropic_api_key")
async def set_anthropic_api_key():
    token = await db.config_get("ANTHROPIC_API_KEY")
    if not token or token == "":
        return {"message": "ANTHROPIC_API_KEY not configured in database"}

    current_key = os.getenv("ANTHROPIC_API_KEY")
    if current_key == token:
        return {"message": "OK"}

    os.environ["ANTHROPIC_API_KEY"] = token
    return {"message": "OK"}


@router.get(path="/model/set_custom_api_key")
async def set_custom_api_key():
    token_str = await db.config_get("CUSTOM_MODEL_API_KEY")
    if not token_str or token_str == "":
        return {"message": "CUSTOM_MODEL_API_KEY not configured in database"}

    current_token = os.getenv("CUSTOM_MODEL_API_KEY")
    if current_token == token_str:
        return {"message": "OK"}

    os.environ["CUSTOM_MODEL_API_KEY"] = token_str
    return {"message": "OK"}


@router.get(path="/model/check_openai_api_key")
async def check_openai_api_key():
    # Check if the OPENAI_API_KEY is set
    if os.getenv("OPENAI_API_KEY") is None:
        return {"message": "OPENAI_API_KEY not set"}
    else:
        return {"message": "OK"}


@router.get(path="/model/check_anthropic_api_key")
async def check_anthropic_api_key():
    # Check if the ANTHROPIC_API_KEY is set
    if os.getenv("ANTHROPIC_API_KEY") is None:
        return {"message": "ANTHROPIC_API_KEY not set"}
    else:
        return {"message": "OK"}


@router.get(path="/model/check_custom_api_key")
async def check_custom_api_key():
    # Check if the CUSTOM_MODEL_API_KEY is set in the environment
    if os.getenv("CUSTOM_MODEL_API_KEY") is None:
        return {"message": "CUSTOM_MODEL_API_KEY not set"}
    else:
        return {"message": "OK"}


@router.get(path="/model/download_size")
def get_model_download_size(model_id: str, allow_patterns: list = []):
    try:
        download_size_in_bytes = huggingfacemodel.get_huggingface_download_size(model_id, allow_patterns)
    except Exception as e:
        logging.error(f"Error in get_model_download_size: {type(e).__name__}: {e}")
        return {"status": "error", "message": "An internal error has occurred."}

    return {"status": "success", "data": download_size_in_bytes}


async def download_huggingface_model(
    hugging_face_id: str, model_details: str = {}, job_id: int | None = None, experiment_id: int = None
):
    """
    Tries to download a model with the id hugging_face_id
    model_details is the object created from the gallery json
        or a similarly-formatted object containing the fields:
        - name (display name)
        - size_of_model_in_mb (for progress meter)
        - huggingface_filename (for models with many files like GGUF)

    Returns an object with the following fields:
    - status: "success" or "error"
    - message: error message if status is "error"
    """
    if job_id is None:
        job_id = await db_jobs.job_create(
            type="DOWNLOAD_MODEL", status="STARTED", experiment_id=experiment_id, job_data="{}"
        )
    else:
        await db_jobs.job_update(job_id=job_id, type="DOWNLOAD_MODEL", status="STARTED", experiment_id=experiment_id)

    # try to figure out model details from model_details object
    # default is empty object so can't assume any of this exists
    name = model_details.get("name", hugging_face_id)
    model_size = str(model_details.get("size_of_model_in_mb", -1))
    hugging_face_filename = model_details.get("huggingface_filename", None)
    allow_patterns = model_details.get("allow_patterns", None)

    args = [
        f"{dirs.TFL_SOURCE_CODE_DIR}/transformerlab/shared/download_huggingface_model.py",
        "--model_name",
        hugging_face_id,
        "--job_id",
        str(job_id),
        "--total_size_of_model_in_mb",
        model_size,
    ]

    if hugging_face_filename is not None:
        args += ["--model_filename", hugging_face_filename]

    if isinstance(allow_patterns, list):
        allow_patterns_json = json.dumps(allow_patterns)
        args += ["--allow_patterns", allow_patterns_json]

    try:
        process = await shared.async_run_python_script_and_update_status(
            python_script=args, job_id=job_id, begin_string="Fetching"
        )
        exitcode = process.returncode

        if exitcode == 77:
            # This means we got a GatedRepoError
            # The user needs to agree to terms on HuggingFace to download
            error_msg = await db_jobs.job_get_error_msg(job_id)
<<<<<<< HEAD
            await job_update_status(job_id, "UNAUTHORIZED", error_msg)
=======
            await db_jobs.job_update_status(job_id, "UNAUTHORIZED", experiment_id, error_msg=error_msg)
>>>>>>> e3e24efd
            return {"status": "unauthorized", "message": error_msg}

        elif exitcode != 0:
            error_msg = await db_jobs.job_get_error_msg(job_id)
            if not error_msg:
                error_msg = f"Exit code {exitcode}"
<<<<<<< HEAD
                await job_update_status(job_id, "FAILED", error_msg)
=======
                await db_jobs.job_update_status(job_id, "FAILED", experiment_id, error_msg=error_msg)
>>>>>>> e3e24efd
            return {"status": "error", "message": error_msg}

    except Exception as e:
        error_msg = f"{type(e).__name__}: {e}"
        # Log the detailed error message
        print(error_msg)  # Replace with appropriate logging mechanism
<<<<<<< HEAD
        await job_update_status(job_id, "FAILED", "An internal error has occurred.")
=======
        await db_jobs.job_update_status(job_id, "FAILED", experiment_id, error_msg="An internal error has occurred.")
>>>>>>> e3e24efd
        return {"status": "error", "message": "An internal error has occurred."}

    except asyncio.CancelledError:
        error_msg = "Download cancelled"
<<<<<<< HEAD
        await job_update_status(job_id, "CANCELLED", error_msg)
=======
        await db_jobs.job_update_status(job_id, "CANCELLED", experiment_id, error_msg=error_msg)
>>>>>>> e3e24efd
        return {"status": "error", "message": error_msg}

    if hugging_face_filename is None:
        # only save to local database if we are downloading the whole repo
        await model_local_create(id=hugging_face_id, name=name, json_data=model_details)

    return {"status": "success", "message": "success", "model": model_details, "job_id": job_id}


@router.get(path="/model/download_from_huggingface")
async def download_model_by_huggingface_id(model: str, job_id: int | None = None, experiment_id: int = None):
    """Takes a specific model string that must match huggingface ID to download
    This function will not be able to infer out description etc of the model
    since it is not in the gallery"""

    # Get model details from Hugging Face
    # If None then that means either the model doesn't exist
    # Or we don't have proper Hugging Face authentication setup
    try:
        model_details = await huggingfacemodel.get_model_details_from_huggingface(model)
    except GatedRepoError:
        error_msg = f"{model} is a gated model. \
To continue downloading, you need to enter a valid \
Hugging Face token on the settings page, \
and you must agree to the terms \
on the model's Huggingface page."
        # Log the detailed error message
        print(error_msg)  # Replace with appropriate logging mechanism
        if job_id:
<<<<<<< HEAD
            await job_update_status(job_id, "UNAUTHORIZED", error_msg)
=======
            await db_jobs.job_update_status(job_id, "UNAUTHORIZED", experiment_id, error_msg=error_msg)
>>>>>>> e3e24efd
        return {"status": "unauthorized", "message": error_msg}
    except Exception as e:
        error_msg = f"{type(e).__name__}: {e}"
        print(error_msg)
        if job_id:
<<<<<<< HEAD
            await job_update_status(job_id, "FAILED", error_msg)
=======
            await db_jobs.job_update_status(job_id, "FAILED", experiment_id, error_msg=error_msg)
>>>>>>> e3e24efd
        return {"status": "error", "message": "An internal error has occurred."}

    if model_details is None:
        error_msg = f"Error reading config for model with ID {model}"
        if job_id:
<<<<<<< HEAD
            await job_update_status(job_id, "FAILED", error_msg)
=======
            await db_jobs.job_update_status(job_id, "FAILED", experiment_id, error_msg=error_msg)
>>>>>>> e3e24efd
        return {"status": "error", "message": error_msg}

        # Check if this is a GGUF repository that requires file selection
    if model_details.get("requires_file_selection", False):
        available_files = model_details.get("available_gguf_files", [])
        return {
            "status": "requires_file_selection",
            "message": "This is a GGUF repository with multiple files. Please specify which file to download.",
            "model_id": model,
            "available_files": available_files,
            "model_details": model_details,
        }

    # --- Stable Diffusion detection and allow_patterns logic ---
    # If the model is a Stable Diffusion model, set allow_patterns for SD files
    sd_patterns = [
        "*.ckpt",
        "*.safetensors",
        "*.pt",
        "*.bin",
        "config.json",
        "model_index.json",
        "vocab.json",
        "merges.txt",
        "tokenizer.json",
        "*.yaml",
        "*.yml",
    ]
    is_sd = False
    # Heuristic: check tags or config for 'stable-diffusion' or 'diffusers' or common SD files
    tags = model_details.get("tags", [])
    if any("stable-diffusion" in t or "diffusers" in t for t in tags):
        is_sd = True
    # Or check for model_index.json or config.json with SD structure
    files = model_details.get("siblings", [])
    if any(f.get("rfilename", "").endswith("model_index.json") for f in files):
        is_sd = True
    # If detected, set allow_patterns
    if is_sd:
        model_details["allow_patterns"] = sd_patterns

    return await download_huggingface_model(model, model_details, job_id, experiment_id)


@router.get(path="/model/download_gguf_file")
async def download_gguf_file_from_repo(model: str, filename: str, job_id: int | None = None, experiment_id: int = None):
    """Download a specific GGUF file from a GGUF repository"""

    # First get the model details to validate this is a GGUF repo
    try:
        model_details = await huggingfacemodel.get_model_details_from_huggingface(model)
    except Exception as e:
        error_msg = f"Error accessing model repository: {type(e).__name__}: {e}"
        if job_id:
<<<<<<< HEAD
            await job_update_status(job_id, "FAILED", error_msg)
=======
            await db_jobs.job_update_status(job_id, "FAILED", experiment_id, error_msg=error_msg)
>>>>>>> e3e24efd
        return {"status": "error", "message": error_msg}

    if model_details is None:
        error_msg = f"Error reading config for model with ID {model}"
        if job_id:
<<<<<<< HEAD
            await job_update_status(job_id, "FAILED", error_msg)
=======
            await db_jobs.job_update_status(job_id, "FAILED", experiment_id, error_msg=error_msg)
>>>>>>> e3e24efd
        return {"status": "error", "message": error_msg}

    # Validate the requested filename exists in the repository
    available_files = model_details.get("available_gguf_files", [])
    if filename not in available_files:
        error_msg = f"File '{filename}' not found in repository. Available files: {available_files}"
        if job_id:
<<<<<<< HEAD
            await job_update_status(job_id, "FAILED", error_msg)
=======
            await db_jobs.job_update_status(job_id, "FAILED", experiment_id, error_msg=error_msg)
>>>>>>> e3e24efd
        return {"status": "error", "message": error_msg}

    # Update model details for specific file download
    model_details["huggingface_filename"] = filename
    model_details["name"] = f"{model_details['name']} ({filename})"

    # Calculate size of specific file
    try:
        repo_tree = list_repo_tree(model, recursive=True)
        for file in repo_tree:
            if hasattr(file, "path") and file.path == filename:
                model_details["size_of_model_in_mb"] = file.size / (1024 * 1024)
                break
    except Exception:
        pass  # Use existing size if we can't get specific file size

    return await download_huggingface_model(model, model_details, job_id, experiment_id)


@router.get(path="/model/download_model_from_gallery")
async def download_model_from_gallery(gallery_id: str, job_id: int | None = None, experiment_id: int = None):
    """Provide a reference to a model in the gallery, and we will download it
    from huggingface

    You can manually specify a pre-created job_id if you want to track the progress of the download with
    a defined job_id provided by the API using /job/createId"""

    # Get model details from the gallery
    # If None then return an error
    gallery_entry = get_model_details_from_gallery(gallery_id)
    if gallery_entry is None:
        return {"status": "error", "message": "Model not found in gallery"}

    # Need to use huggingface repo to download - not always the same as uniqueID
    huggingface_id = gallery_entry.get("huggingface_repo", gallery_id)
    return await download_huggingface_model(huggingface_id, gallery_entry, job_id, experiment_id)


@router.get("/model/get_conversation_template")
async def get_model_prompt_template(model: str):
    # Below we grab the conversation template from FastChat's model adapter
    # solution by passing in the model name
    return get_conversation_template(model)


@router.get("/model/list")
async def model_local_list(embedding=False):
    # the model list is a combination of downloaded hugging face models and locally generated models
    return await model_helper.list_installed_models(embedding)


@router.get("/model/provenance/{model_id}")
async def model_provenance(model_id: str):
    # Get the provenance of a model along with the jobs that created it and evals that were done on each model

    model_id = model_id.replace("~~~", "/")

    return await model_helper.list_model_provenance(model_id)


@router.get("/model/count_downloaded")
async def model_count_downloaded():
    # Currently used to determine if user has any downloaded models
    count = await db.model_local_count()
    return {"status": "success", "data": count}


@router.get("/model/create")
async def model_local_create(id: str, name: str, json_data={}):
    await db.model_local_create(model_id=id, name=name, json_data=json_data)
    return {"message": "model created"}


@router.get("/model/delete")
async def model_local_delete(model_id: str, delete_from_cache: bool = False):
    # If this is a locally generated model then actually delete from filesystem
    # Check for the model stored in a directory based on the model name (i.e. the part after teh slash)
    root_models_dir = dirs.MODELS_DIR
    model_dir = model_id.rsplit("/", 1)[-1]
    info_file = os.path.join(root_models_dir, model_dir, "info.json")

    if os.path.isfile(info_file):
        model_path = os.path.join(root_models_dir, model_dir)
        model_path = os.path.abspath(model_path)
        if not model_path.startswith(os.path.abspath(root_models_dir)):
            print("ERROR: Invalid directory structure")
        print(f"Deleteing {model_path}")
        shutil.rmtree(model_path)

    else:
        if delete_from_cache:
            # Delete from the huggingface cache
            try:
                huggingfacemodel.delete_model_from_hf_cache(model_id)
            except Exception as e:
                print(f"Error deleting model from HuggingFace cache: {e}")
                # return {"message": "Error deleting model from HuggingFace cache"}
        else:
            # If this is a hugging face model then delete from the database but leave in the cache
            print(
                f"Deleting model {model_id}. Note that this will not free up space because it remains in the HuggingFace cache."
            )
            print("If you want to delete the model from the HuggingFace cache, you must delete it from:")
            print("~/.cache/huggingface/hub/")

    # Delete from the database
    await db.model_local_delete(model_id=model_id)
    return {"message": "model deleted"}


@router.post("/model/pefts")
async def model_gets_pefts(
    model_id: Annotated[str, Body()],
):
    workspace_dir = dirs.WORKSPACE_DIR
    model_id = secure_filename(model_id)
    adaptors_dir = os.path.join(workspace_dir, "adaptors", model_id)

    if not os.path.exists(adaptors_dir):
        return []

    adaptors = [
        name
        for name in os.listdir(adaptors_dir)
        if os.path.isdir(os.path.join(adaptors_dir, name)) and not name.startswith(".")
    ]
    return sorted(adaptors)


@router.get("/model/delete_peft")
async def model_delete_peft(model_id: str, peft: str):
    workspace_dir = dirs.WORKSPACE_DIR
    secure_model_id = secure_filename(model_id)
    adaptors_dir = f"{workspace_dir}/adaptors/{secure_model_id}"
    # Check if the peft exists
    if os.path.exists(adaptors_dir):
        peft_path = f"{adaptors_dir}/{peft}"
    else:
        # Assume the adapter is stored in the older naming convention format
        peft_path = f"{workspace_dir}/adaptors/{model_id}/{peft}"

    shutil.rmtree(peft_path)

    return {"message": "success"}


@router.post("/model/install_peft")
async def install_peft(peft: str, model_id: str, job_id: int | None = None, experiment_id: int = None):
    api = HfApi()

    try:
        local_file = snapshot_download(model_id, local_files_only=True)
        base_config = {}
        for config_name in ["config.json", "model_index.json"]:
            config_path = os.path.join(local_file, config_name)
            if os.path.exists(config_path):
                with open(config_path, "r") as f:
                    base_config = json.load(f)
                break
    except Exception as e:
        logging.warning(f"Failed to load {model_id} config: {e}")
        return {
            "status": "error",
            "message": "Failed to load local base model config",
            "adapter_id": peft,
            "check_status": {"error": "not found"},
        }

    try:
        adapter_info = api.model_info(peft)
        card_data = adapter_info.cardData or {}
        adapter_config = adapter_info.config or {}
        adapter_base_model = card_data.get("base_model") or adapter_config.get("base_model") or ""

        model_name_part = model_id.split("/")[-1].lower()
        adapter_base_model_lower = adapter_base_model.split("/")[-1].lower()

        # Initialize status tracking
        check_status = {}

        # Base model name check
        if model_name_part in adapter_base_model_lower:
            check_status["base_model_name"] = "success"
        else:
            check_status["base_model_name"] = "fail"

        # Field checks
        def compare_field(a_cfg, b_cfg, key, fallback_keys=None):
            if key in a_cfg and key in b_cfg:
                return a_cfg[key] == b_cfg[key]
            if fallback_keys:
                for fk in fallback_keys:
                    if fk in a_cfg and fk in b_cfg:
                        return a_cfg[fk] == b_cfg[fk]
            return None

        for field in ["architectures", "model_type"]:
            match = compare_field(adapter_config, base_config, field, fallback_keys=["_class_name"])
            if match is True:
                check_status[f"{field}_status"] = "success"
            elif match is False:
                check_status[f"{field}_status"] = "fail"
            else:
                check_status[f"{field}_status"] = "unknown"

    except Exception as e:
        logging.error(f"[ERROR] Failed to fetch adapter info for '{peft}: {e}'")
        return {
            "status": "error",
            "message": "adapter not found",
            "adapter_id": peft,
            "check_status": {"error": "not found"},
        }

    try:
        model_details = await huggingfacemodel.get_model_details_from_huggingface(peft)
    except EntryNotFoundError:
        logging.warning(f"Adaptor {peft} does not have a config.json. Proceeding without details.")
        model_details = {}
    except GatedRepoError:
        error_msg = f"{peft} is a gated adapter. Please log in and accept the terms on the adapter's Hugging Face page."
        logging.error(error_msg)
        return {
            "status": "unauthorized",
            "message": "This is a gated adapter. Please log in and accept the terms on the adapter's Hugging Face page.",
        }
    except Exception as e:
        error_msg = f"{type(e).__name__}: {e}"
        logging.error(error_msg)
        return {"status": "error", "message": "An error has occurred"}

    print(f"Model Details: {model_details}")
    # Create or update job
    if job_id is None:
        job_id = await db_jobs.job_create(
            type="DOWNLOAD_MODEL", status="STARTED", experiment_id=experiment_id, job_data="{}"
        )
    else:
        await db_jobs.job_update(job_id=job_id, type="DOWNLOAD_MODEL", status="STARTED", experiment_id=experiment_id)

    model_size = str(model_details.get("size_of_model_in_mb", -1))
    # Prepare script args
    args = [
        f"{dirs.TFL_SOURCE_CODE_DIR}/transformerlab/shared/download_huggingface_model.py",
        "--mode",
        "adaptor",
        "--peft",
        peft,
        "--local_model_id",
        model_id,
        "--job_id",
        str(job_id),
        "--total_size_of_model_in_mb",
        model_size,
    ]

    # Start async subprocess without waiting for completion (like download_huggingface_model)
    asyncio.create_task(
        shared.async_run_python_script_and_update_status(
            python_script=args, job_id=job_id, begin_string="Fetching Adapter"
        )
    )

    return {"status": "started", "job_id": job_id, "check_status": check_status}


@router.get(path="/model/get_local_hfconfig")
async def get_local_hfconfig(model_id: str):
    """
    Returns the config.json file for a model stored in the local filesystem
    """
    try:
        local_file = snapshot_download(model_id, local_files_only=True)
        config_json = os.path.join(local_file, "config.json")
        contents = "{}"
        with open(config_json) as f:
            contents = f.read()
        d = json.loads(contents)
    except Exception:
        # failed to open config.json so create an empty config
        d = {}

    return d


async def get_model_from_db(model_id: str):
    return await db.model_local_get(model_id)


@router.get("/model/list_local_uninstalled")
async def models_list_local_uninstalled(path: str = ""):
    # first search and get a list of BaseModel objects
    found_models = []
    if path is not None and path != "":
        if os.path.isfile(path):
            found_models = []
        elif os.path.isdir(path):
            found_models = await filesystemmodel.list_models(path)
        else:
            return {"status": "error", "message": "Invalid path"}

    # If a folder wasn't given then search known sources for uninstalled models
    else:
        found_models = await models_search_for_local_uninstalled()

    # Then iterate through models and return appropriate details
    response_models = []
    for found_model in found_models:
        # Figure out if this model is supported in Transformer Lab
        supported = True
        if found_model.status != "OK":
            status = f"❌ {found_model.status}"
            supported = False
        else:
            status = "✅"
            supported = True

        new_model = {
            "id": found_model.id,
            "name": found_model.name,
            "path": found_model.source_id_or_path,
            "source": found_model.source,
            "installed": False,
            "status": status,
            "supported": supported,
        }
        response_models.append(new_model)

    return {"status": "success", "data": response_models}


async def models_search_for_local_uninstalled():
    # iterate through each model source and look for uninstalled models
    modelsources = model_helper.list_model_sources()
    models = []
    for source in modelsources:
        source_models = await model_helper.list_models_from_source(source)

        # Only add uninstalled models
        for source_model in source_models:
            installed = await model_helper.is_model_installed(source_model.id)
            if not installed:
                models.append(source_model)

    return models


@router.get("/model/import_from_source")
async def model_import_local_source(model_source: str, model_id: str):
    """
    Given a model_source and a model_id within that source,
    try to import a file into TransformerLab.
    """

    if model_source not in model_helper.list_model_sources():
        return {"status": "error", "message": f"Invalid model source {model_source}."}

    model = model_helper.get_model_by_source_id(model_source, model_id)
    if not model:
        return {"status": "error", "message": f"{model_id} not found in {model_source}."}

    return await model_import(model)


@router.get("/model/import_from_local_path")
async def model_import_local_path(model_path: str):
    """
    Given model_path pointing to a local directory of a file,
    try to import a model into Transformer Lab.
    """

    if os.path.isdir(model_path):
        model = filesystemmodel.FilesystemModel(model_path)
    elif os.path.isfile(model_path):
        model = filesystemmodel.FilesystemGGUFModel(model_path)
    else:
        return {"status": "error", "message": f"Invalid model path {model_path}."}

    return await model_import(model)


def import_error(message: str):
    """
    Separate function just to factor out printing and returning the same error.
    """
    logging.error("Import error: %s", message)
    return {"status": "error", "message": "An internal error has occurred. Please try again later."}


async def model_import(model: basemodel.BaseModel):
    """
    Called by model import endpoints.
    Takes a BaseMOdel object and uses the information contained within to import.
    """

    print(f"Importing {model.id}...")

    # Get full model details
    json_data = await model.get_json_data()

    # Only add a row for uninstalled and supported repos
    architecture = json_data.get("architecture", "unknown")
    if model.status != "OK":
        return import_error(model.status)
    if await model_helper.is_model_installed(model.id):
        return import_error(f"{model.id} is already installed.")
    if architecture == "unknown" or architecture == "":
        return import_error("Unable to determine model architecture.")

    await model.install()

    print(f"{model.id} imported successfully.")

    return {"status": "success", "data": model.id}


@router.get("/model/chat_template")
async def chat_template(model_name: str):
    try:
        tokenizer = AutoTokenizer.from_pretrained(
            model_name,
            trust_remote_code=True,
        )
        template = getattr(tokenizer, "chat_template", None)
        if template:
            return {"status": "success", "data": template}
    except Exception:
        return {"status": "error", "message": f"Invalid model name: {model_name}", "data": None}


@router.get("/model/pipeline_tag")
async def get_pipeline_tag(model_name: str):
    """
    Get the pipeline tag for a model from Hugging Face Hub.

    Args:
        model_name: The Hugging Face model ID (e.g., "mlx-community/Kokoro-82M-bf16")

    Returns:
        JSON response with status and pipeline tag data
    """
    try:
        api = HfApi()
        model_info = api.model_info(model_name)
        pipeline_tag = model_info.pipeline_tag

        return {"status": "success", "data": pipeline_tag, "model_id": model_name}
    except GatedRepoError:
        return {
            "status": "error",
            "message": f"Model {model_name} is gated. Please ensure you have proper authentication.",
            "data": None,
        }
    except EntryNotFoundError:
        return {"status": "error", "message": f"Model {model_name} not found on Hugging Face Hub.", "data": None}
    except Exception as e:
        logging.error(f"Error fetching pipeline tag for {model_name}: {type(e).__name__}: {e}")
        return {
            "status": "error",
            "message": f"An error occurred while fetching pipeline tag for {model_name}",
            "data": None,
        }<|MERGE_RESOLUTION|>--- conflicted
+++ resolved
@@ -491,43 +491,29 @@
         if exitcode == 77:
             # This means we got a GatedRepoError
             # The user needs to agree to terms on HuggingFace to download
-            error_msg = await db_jobs.job_get_error_msg(job_id)
-<<<<<<< HEAD
-            await job_update_status(job_id, "UNAUTHORIZED", error_msg)
-=======
-            await db_jobs.job_update_status(job_id, "UNAUTHORIZED", experiment_id, error_msg=error_msg)
->>>>>>> e3e24efd
+            error_msg = await db_jobs.job_get_error_msg(job_id, experiment_id)
+            await job_update_status(job_id, "UNAUTHORIZED", experiment_id=experiment_id, error_msg=error_msg)
             return {"status": "unauthorized", "message": error_msg}
 
         elif exitcode != 0:
-            error_msg = await db_jobs.job_get_error_msg(job_id)
+            error_msg = await db_jobs.job_get_error_msg(job_id, experiment_id)
             if not error_msg:
                 error_msg = f"Exit code {exitcode}"
-<<<<<<< HEAD
-                await job_update_status(job_id, "FAILED", error_msg)
-=======
-                await db_jobs.job_update_status(job_id, "FAILED", experiment_id, error_msg=error_msg)
->>>>>>> e3e24efd
+                await job_update_status(job_id, "FAILED", experiment_id=experiment_id, error_msg=error_msg)
             return {"status": "error", "message": error_msg}
 
     except Exception as e:
         error_msg = f"{type(e).__name__}: {e}"
         # Log the detailed error message
         print(error_msg)  # Replace with appropriate logging mechanism
-<<<<<<< HEAD
-        await job_update_status(job_id, "FAILED", "An internal error has occurred.")
-=======
-        await db_jobs.job_update_status(job_id, "FAILED", experiment_id, error_msg="An internal error has occurred.")
->>>>>>> e3e24efd
+        await job_update_status(
+            job_id, "FAILED", experiment_id=experiment_id, error_msg="An internal error has occurred."
+        )
         return {"status": "error", "message": "An internal error has occurred."}
 
     except asyncio.CancelledError:
         error_msg = "Download cancelled"
-<<<<<<< HEAD
-        await job_update_status(job_id, "CANCELLED", error_msg)
-=======
-        await db_jobs.job_update_status(job_id, "CANCELLED", experiment_id, error_msg=error_msg)
->>>>>>> e3e24efd
+        await job_update_status(job_id, "CANCELLED", experiment_id=experiment_id, error_msg=error_msg)
         return {"status": "error", "message": error_msg}
 
     if hugging_face_filename is None:
@@ -557,31 +543,19 @@
         # Log the detailed error message
         print(error_msg)  # Replace with appropriate logging mechanism
         if job_id:
-<<<<<<< HEAD
-            await job_update_status(job_id, "UNAUTHORIZED", error_msg)
-=======
-            await db_jobs.job_update_status(job_id, "UNAUTHORIZED", experiment_id, error_msg=error_msg)
->>>>>>> e3e24efd
+            await job_update_status(job_id, "UNAUTHORIZED", experiment_id=experiment_id, error_msg=error_msg)
         return {"status": "unauthorized", "message": error_msg}
     except Exception as e:
         error_msg = f"{type(e).__name__}: {e}"
         print(error_msg)
         if job_id:
-<<<<<<< HEAD
-            await job_update_status(job_id, "FAILED", error_msg)
-=======
-            await db_jobs.job_update_status(job_id, "FAILED", experiment_id, error_msg=error_msg)
->>>>>>> e3e24efd
+            await job_update_status(job_id, "FAILED", experiment_id=experiment_id, error_msg=error_msg)
         return {"status": "error", "message": "An internal error has occurred."}
 
     if model_details is None:
         error_msg = f"Error reading config for model with ID {model}"
         if job_id:
-<<<<<<< HEAD
-            await job_update_status(job_id, "FAILED", error_msg)
-=======
-            await db_jobs.job_update_status(job_id, "FAILED", experiment_id, error_msg=error_msg)
->>>>>>> e3e24efd
+            await job_update_status(job_id, "FAILED", experiment_id=experiment_id, error_msg=error_msg)
         return {"status": "error", "message": error_msg}
 
         # Check if this is a GGUF repository that requires file selection
@@ -636,21 +610,13 @@
     except Exception as e:
         error_msg = f"Error accessing model repository: {type(e).__name__}: {e}"
         if job_id:
-<<<<<<< HEAD
-            await job_update_status(job_id, "FAILED", error_msg)
-=======
-            await db_jobs.job_update_status(job_id, "FAILED", experiment_id, error_msg=error_msg)
->>>>>>> e3e24efd
+            await job_update_status(job_id, "FAILED", experiment_id=experiment_id, error_msg=error_msg)
         return {"status": "error", "message": error_msg}
 
     if model_details is None:
         error_msg = f"Error reading config for model with ID {model}"
         if job_id:
-<<<<<<< HEAD
-            await job_update_status(job_id, "FAILED", error_msg)
-=======
-            await db_jobs.job_update_status(job_id, "FAILED", experiment_id, error_msg=error_msg)
->>>>>>> e3e24efd
+            await job_update_status(job_id, "FAILED", experiment_id=experiment_id, error_msg=error_msg)
         return {"status": "error", "message": error_msg}
 
     # Validate the requested filename exists in the repository
@@ -658,11 +624,7 @@
     if filename not in available_files:
         error_msg = f"File '{filename}' not found in repository. Available files: {available_files}"
         if job_id:
-<<<<<<< HEAD
-            await job_update_status(job_id, "FAILED", error_msg)
-=======
-            await db_jobs.job_update_status(job_id, "FAILED", experiment_id, error_msg=error_msg)
->>>>>>> e3e24efd
+            await job_update_status(job_id, "FAILED", experiment_id=experiment_id, error_msg=error_msg)
         return {"status": "error", "message": error_msg}
 
     # Update model details for specific file download
