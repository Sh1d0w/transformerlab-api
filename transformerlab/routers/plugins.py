import asyncio
from distutils.dir_util import copy_tree
import json
import os
import sys
import platform
import sys

import aiofiles
import subprocess
import shutil

from transformerlab.shared import dirs

from werkzeug.utils import secure_filename

from fastapi import APIRouter


router = APIRouter(prefix="/plugins", tags=["plugins"])


@router.get("/gallery", summary="Display the plugins available for LLMLab to download.")
async def plugin_gallery():
    """Get list of plugins that we can access"""

    local_workspace_gallery_directory = dirs.PLUGIN_PRELOADED_GALLERY
    # today the remote gallery is a local file, we will move it remote later
    remote_gallery_file = os.path.join(dirs.TFL_SOURCE_CODE_DIR, "transformerlab/galleries/plugin-gallery.json")

    # first get the remote gallery from the remote gallery file:
    with open(remote_gallery_file) as f:
        remote_gallery = json.load(f)

    # now get the local workspace gallery
    workspace_gallery = []
    if os.path.exists(local_workspace_gallery_directory):
        for plugin in os.listdir(local_workspace_gallery_directory):
            if os.path.isdir(os.path.join(local_workspace_gallery_directory, plugin)):
                try:
                    info = json.load(open(os.path.join(local_workspace_gallery_directory, plugin, "index.json")))
                except Exception as e:
                    print(f"Error loading {plugin} index.json: {e}")

                # These are fields we expect:
                # details = {
                #     "name": info["name"],
                #     "uniqueId": info["uniqueId"],
                #     "description": info["description"],
                #     "type": info["type"],
                #     "version": info["version"],
                #     "url": info["url"],
                #     "icon": info["icon"],
                #     "tags": info["tags"],
                # }
                workspace_gallery.append(info)

    # now combine all the galleries into one
    gallery = workspace_gallery + remote_gallery

    # Now get a list of the plugins that are already installed:
    local_workspace_gallery_directory = dirs.PLUGIN_DIR
    installed_plugins = []
    if os.path.exists(local_workspace_gallery_directory):
        for lp in os.listdir(local_workspace_gallery_directory):
            installed_plugins.append(lp)

    # Now add a field to each plugin in the gallery to indicate if it is installed:
    for plugin in gallery:
        if plugin["uniqueId"] in installed_plugins:
            plugin["installed"] = True
        else:
            plugin["installed"] = False

    # Sort the gallery alphabetically by plugin["name"]
    gallery = sorted(gallery, key=lambda x: x["name"])

    return gallery


async def copy_plugin_files_to_workspace(plugin_id: str):
    plugin_id = secure_filename(plugin_id)

    plugin_path = os.path.join(dirs.PLUGIN_PRELOADED_GALLERY, plugin_id)
    # create the directory if it doesn't exist
    new_directory = os.path.join(dirs.PLUGIN_DIR, plugin_id)
    if not os.path.exists(plugin_path):
        print(f"Plugin {plugin_path} not found in gallery.")
        return
    if not os.path.exists(new_directory):
        os.makedirs(new_directory)
    # Now copy it to the workspace:
    copy_tree(plugin_path, dirs.plugin_dir_by_name(plugin_id))


async def run_installer_for_plugin(plugin_id: str, log_file):
    plugin_id = secure_filename(plugin_id)
    new_directory = os.path.join(dirs.PLUGIN_DIR, plugin_id)
    venv_path = os.path.join(new_directory, "venv")
    plugin_path = os.path.join(dirs.PLUGIN_PRELOADED_GALLERY, plugin_id)

    # Check if plugin exists at the location:
    if not os.path.exists(plugin_path):
        print(f"Plugin {plugin_path} not found in gallery.")
        return {"status": "error", "message": "Plugin not found in gallery."}

    # Open the Plugin index.json:
    plugin_index_json = open(f"{plugin_path}/index.json", "r")
    plugin_index = json.load(plugin_index_json)
    plugin_index_json.close()

    # If index object contains a key called setup-script, run it:
    if "setup-script" in plugin_index:
        # Run shell script with virtual environment activated
        print("Running Plugin Install script in virtual environment...")
        await log_file.write(f"## Running setup script for {plugin_id} in virtual environment...\n")

        setup_script_name = plugin_index["setup-script"]
        # Use bash -c to properly source the activation script before running setup script
        proc = await asyncio.create_subprocess_exec(
            "/bin/bash",
            "-c",
            f"source {venv_path}/bin/activate && bash {setup_script_name}",
            cwd=new_directory,
            stdout=log_file,
            stderr=log_file,
        )
        return_code = await proc.wait()

        # If installation failed, return an error
        if return_code != 0:
            error_msg = f"Setup script {setup_script_name} for {plugin_id} failed with exit code {return_code}."
            print(error_msg)
            await log_file.write(f"## {error_msg}\n")
            return {"status": "error", "message": error_msg}
    else:
        error_msg = f"No setup script found for {plugin_id}."
        print(error_msg)
        await log_file.write(f"## {error_msg}\n")
        return {"status": "error", "message": error_msg}

    return_msg = f"Plugin {plugin_id} installed successfully."
    await log_file.write(f"## {return_msg}\n")
    print(return_msg)
    return {"status": "success", "message": return_msg}


@router.get("/gallery/{plugin_id}/install", summary="Install a plugin from the gallery.")
async def install_plugin(plugin_id: str):
    """Install a plugin from the gallery"""
    # For now we assume all gallery plugins are stored at transformerlab/plugins and installed ones go to
    # workspace/plugins

    plugin_id = secure_filename(plugin_id)

    plugin_path = os.path.join(dirs.PLUGIN_PRELOADED_GALLERY, plugin_id)

    # Check if plugin exists at the location:
    if not os.path.exists(plugin_path):
        print(f"Plugin {plugin_path} not found in gallery.")
        return {"status": "error", "message": "Plugin not found in gallery."}

    await copy_plugin_files_to_workspace(plugin_id)

    new_directory = os.path.join(dirs.PLUGIN_DIR, plugin_id)
    venv_path = os.path.join(new_directory, "venv")

    global_log_file_name = dirs.GLOBAL_LOG_PATH
    async with aiofiles.open(global_log_file_name, "a") as log_file:
        # Create virtual environment using uv
        print("Creating virtual environment for plugin...")
        await log_file.write(f"## Creating virtual environment for {plugin_id}...\n")

        proc = await asyncio.create_subprocess_exec(
            "uv", "venv", venv_path, "--python", "3.11", cwd=new_directory, stdout=log_file, stderr=log_file
        )
        await proc.wait()

        # Run uv sync after setup script, also with environment activated
        print("Running uv sync to install dependencies...")
        await log_file.write(f"## Running uv sync for {plugin_id}...\n")

        if check_nvidia_gpu():
            # If we have a GPU, use the requirements file for GPU
            print("NVIDIA GPU detected, using GPU requirements file.")
            requirements_file_path = os.path.join(os.environ["_TFL_SOURCE_CODE_DIR"], "requirements-uv.txt")
<<<<<<< HEAD
            additional_flags = "--index 'https://download.pytorch.org/whl/cu128'"
=======
            additional_flags = ""
>>>>>>> f029a711
        # Check if system is MacOS with Apple Silicon
        elif sys.platform == "darwin":
            # If we have a MacOS with Apple Silicon, use the requirements file for MacOS
            print("Apple Silicon detected, using MacOS requirements file.")
            requirements_file_path = os.path.join(os.environ["_TFL_SOURCE_CODE_DIR"], "requirements-no-gpu-uv.txt")
            additional_flags = ""
        else:
            # If we don't have a GPU, use the requirements file for CPU
            print("No NVIDIA GPU detected, using CPU requirements file.")
            requirements_file_path = os.path.join(os.environ["_TFL_SOURCE_CODE_DIR"], "requirements-no-gpu-uv.txt")
            additional_flags = "--index 'https://download.pytorch.org/whl/cpu'"

        proc = await asyncio.create_subprocess_exec(
            "/bin/bash",
            "-c",
            f"source {venv_path}/bin/activate && uv pip sync {requirements_file_path} {additional_flags}",
            cwd=new_directory,
            stdout=log_file,
            stderr=log_file,
        )
        await proc.wait()

        return await run_installer_for_plugin(plugin_id, log_file)

    return {"status": "error", "message": f"Failed to open log file: {global_log_file_name}"}


@router.get("/{plugin_id}/run_installer_script", summary="Run the installer script for a plugin.")
async def run_installer_script(plugin_id: str):
    global_log_file_name = dirs.GLOBAL_LOG_PATH
    async with aiofiles.open(global_log_file_name, "a") as log_file:
        return await run_installer_for_plugin(plugin_id, log_file)
    return {"status": "error", "message": f"Failed to open log file: {global_log_file_name}"}


@router.get("/list", summary="List the plugins that are currently installed.")
async def list_plugins() -> list[object]:
    """Get list of plugins that are currently installed"""

    local_workspace_gallery_directory = dirs.PLUGIN_DIR

    # now get the local workspace gallery
    workspace_gallery = []
    if os.path.exists(local_workspace_gallery_directory):
        for plugin in os.listdir(local_workspace_gallery_directory):
            if os.path.isdir(os.path.join(local_workspace_gallery_directory, plugin)):
                index_file = os.path.join(local_workspace_gallery_directory, plugin, "index.json")
                if os.path.isfile(index_file):
                    with open(index_file, "r") as f:
                        info = json.load(f)
                    workspace_gallery.append(info)

    return workspace_gallery


def check_nvidia_gpu() -> bool:
    """
    Check if NVIDIA GPU is available

    Returns:
        tuple: (has_gpu, gpu_info)
            has_gpu: True if NVIDIA GPU is detected, False otherwise
            gpu_info: String with GPU name if detected, empty string otherwise
    """
    has_gpu = False
    gpu_info = ""

    # Check if nvidia-smi is available
    if shutil.which("nvidia-smi") is not None:
        try:
            # Run nvidia-smi to get GPU information
            result = subprocess.run(
                ["nvidia-smi", "--query-gpu=name", "--format=csv,noheader,nounits"],
                capture_output=True,
                text=True,
                check=True,
            )
            gpu_info = result.stdout.strip()

            if gpu_info:
                has_gpu = True
            else:
                print("Nvidia SMI exists, No NVIDIA GPU detected. Perhaps you need to re-install NVIDIA drivers.")
        except subprocess.SubprocessError:
            print("Issue with NVIDIA SMI")

    return has_gpu


async def missing_platform_plugins() -> list[str]:
    system = platform.system()
    cpu = platform.machine()

    installed_plugins = await list_plugins()
    installed_plugins_names = [plugin["uniqueId"] for plugin in installed_plugins]
    missing_plugins = []

    if system == "Darwin" and cpu == "arm64":
        # This is an OSX Machine with Apple Silicon
        mlx_plugins = ["mlx_server", "mlx_exporter", "mlx_lora_trainer"]

        for plugin in mlx_plugins:
            if plugin not in installed_plugins_names:
                missing_plugins.append(plugin)

    if system == "Darwin" and cpu == "x86_64":
        # This is an OSX Machine with x86_64
        osx_plugins = ["ollama_server", "gguf_exporter"]

        for plugin in osx_plugins:
            if plugin not in installed_plugins_names:
                missing_plugins.append(plugin)

    if system == "Linux":
        # This is an Linux Machine, hopefully with a GPU but we could
        # test for that further
        linux_plugins = ["fastchat_server", "llama_trainer", "eleuther-ai-lm-evaluation-harness"]

        for plugin in linux_plugins:
            if plugin not in installed_plugins_names:
                missing_plugins.append(plugin)

    return missing_plugins


@router.get(
    "/list_missing_plugins_for_current_platform",
    summary="Returns a list of plugins that are recommended for the current platform.",
)
async def list_missing_plugins_for_current_platform():
    missing_plugins = await missing_platform_plugins()
    return missing_plugins


@router.get("/install_missing_plugins_for_current_platform", summary="Install the default platform plugins.")
async def install_missing_plugins_for_current_platform():
    missing_plugins = await missing_platform_plugins()

    for plugin in missing_plugins:
        print(f"Installing missing plugin: {plugin}")
        await install_plugin(plugin)
    return missing_plugins


@router.get("/autoupdate_all_plugins", summary="Update all plugins.")
async def autoupdate_all_plugins():
    """Update all plugins"""
    from transformerlab.routers.experiment.plugins import experiment_list_scripts

    try:
        # Get the list of installed plugins
        installed_plugins = await experiment_list_scripts(id=1)
    except Exception as e:
        print(f"Error getting installed plugins: {e}")
        return {"status": "error", "message": "Error getting installed plugins."}
    # Check if the plugins are installed
    if not installed_plugins:
        print("No plugins installed.")
        return {"status": "error", "message": "No plugins installed."}
    # Check if the installed plugins is a list of json objects, otherwise return error
    if not isinstance(installed_plugins, list):
        print("Installed plugins is not a list.")
        return {"status": "error", "message": "Internal error occurred."}

    # Loop through each plugin and update it
    for plugin in installed_plugins:
        plugin_id = plugin["uniqueId"]
        if plugin["version"] != plugin["gallery_version"]:
            print(f"Updating plugin: {plugin_id}")
            await install_plugin(plugin_id)

    return {"status": "success", "message": "All plugins updated successfully."}<|MERGE_RESOLUTION|>--- conflicted
+++ resolved
@@ -184,11 +184,7 @@
             # If we have a GPU, use the requirements file for GPU
             print("NVIDIA GPU detected, using GPU requirements file.")
             requirements_file_path = os.path.join(os.environ["_TFL_SOURCE_CODE_DIR"], "requirements-uv.txt")
-<<<<<<< HEAD
             additional_flags = "--index 'https://download.pytorch.org/whl/cu128'"
-=======
-            additional_flags = ""
->>>>>>> f029a711
         # Check if system is MacOS with Apple Silicon
         elif sys.platform == "darwin":
             # If we have a MacOS with Apple Silicon, use the requirements file for MacOS
