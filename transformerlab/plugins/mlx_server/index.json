--- conflicted
+++ resolved
@@ -5,10 +5,7 @@
   "plugin-format": "python",
   "type": "loader",
   "version": "0.1.30",
-<<<<<<< HEAD
-=======
   "supports": ["chat", "completion", "visualize_model", "model_layers", "rag", "tools", "template", "embeddings", "tokenize", "logprobs", "batched"],
->>>>>>> 8e827e63
   "model_architectures": [
     "MLX",
     "CohereForCausalLM",
