"""
Fine-Tuning with LoRA or QLoRA using MLX

https://github.com/ml-explore/mlx-examples/blob/main/llms/mlx_lm/LORA.md
"""

import json
import yaml
import re
import subprocess
import sys
import os
<<<<<<< HEAD
from tensorboardX import SummaryWriter
=======
>>>>>>> fe2d5b38
from jinja2 import Environment

# Import tfl_trainer from the SDK
from transformerlab.tfl_decorators import tfl_trainer
from transformerlab.plugin import WORKSPACE_DIR, generate_model_json


<<<<<<< HEAD
@tfl_trainer.job_wrapper(progress_start=0, progress_end=100)
=======
@tfl_trainer.job_wrapper(progress_start=0, progress_end=100, wandb_project_name="TFL_Training", manual_logging=True)
>>>>>>> fe2d5b38
def train_mlx_lora():
    jinja_environment = Environment()
    plugin_dir = os.path.dirname(os.path.realpath(__file__))
    print("Plugin dir:", plugin_dir)

    # Extract configuration parameters
    lora_layers = getattr(tfl_trainer, "lora_layers", "16")
    learning_rate = getattr(tfl_trainer, "learning_rate", "5e-5")
    batch_size = str(getattr(tfl_trainer, "batch_size", "4"))
    steps_per_eval = str(getattr(tfl_trainer, "steps_per_eval", "200"))
    iters = getattr(tfl_trainer, "iters", "1000")
    adaptor_name = getattr(tfl_trainer, "adaptor_name", "default")
    fuse_model = getattr(tfl_trainer, "fuse_model", True)

    # Check if LoRA parameters are set
    lora_rank = getattr(tfl_trainer, "lora_rank", None)
    lora_alpha = getattr(tfl_trainer, "lora_alpha", None)

    # LoRA parameters have to be passed in a config file
    config_file = None
    if lora_rank or lora_alpha:
        config_file = os.path.join(plugin_dir, "config.yaml")
        with open(config_file, "w") as file:
            # It looks like the MLX code doesn't actually read the alpha parameter!
            # Instead it uses another parameter called scale to imply alpha
            # scale = alpha / rank
            lora_scale = int(lora_alpha) / int(lora_rank) if lora_alpha and lora_rank else 1

            lora_config = {}
            lora_config["lora_parameters"] = {}
            lora_config["lora_parameters"]["alpha"] = lora_alpha
            lora_config["lora_parameters"]["rank"] = lora_rank
            lora_config["lora_parameters"]["scale"] = lora_scale
            lora_config["lora_parameters"]["dropout"] = 0
            yaml.dump(lora_config, file)
            print("LoRA config:")
            print(lora_config)

<<<<<<< HEAD
    # Setup wandb and tensorboard logging
    report_to = tfl_trainer.setup_train_logging("MLX_LoRA_Training")
    use_wandb = "wandb" in report_to
    if use_wandb:
        try:
            import wandb

            # Initialize wandb with proper configuration
            wandb_config = {
                "model": tfl_trainer.model_name,
                "lora_layers": lora_layers,
                "learning_rate": learning_rate,
                "batch_size": batch_size,
                "steps_per_eval": steps_per_eval,
                "iters": iters,
                "adaptor_name": adaptor_name,
            }
            if lora_rank:
                wandb_config["lora_rank"] = lora_rank
            if lora_alpha:
                wandb_config["lora_alpha"] = lora_alpha

            wandb_run = wandb.init(project="MLX_LoRA_Training", config=wandb_config)
            print("Weights & Biases logging enabled.")
        except ImportError:
            print("wandb package not found. Continuing without W&B logging.")
            use_wandb = False
        except Exception as e:
            print(f"Error initializing wandb: {e}. Continuing without W&B logging.")
            use_wandb = False

=======
>>>>>>> fe2d5b38
    # Load the dataset using tfl_trainer
    datasets = tfl_trainer.load_dataset(["train", "valid"])

    # Directory for storing temporary working files
    data_directory = f"{WORKSPACE_DIR}/plugins/mlx_lora_trainer/data"
    if not os.path.exists(data_directory):
        os.makedirs(data_directory)

    # Go over each dataset split and render a new file based on the template
    formatting_template = jinja_environment.from_string(tfl_trainer.formatting_template)

    for split_name in datasets:
        # Get the dataset from our loaded datasets
        dataset_split = datasets[split_name]

        print(f"Processing {split_name} dataset with {len(dataset_split)} examples.")

        # Output training files in templated format into data directory
        with open(f"{data_directory}/{split_name}.jsonl", "w") as f:
            for i in range(len(dataset_split)):
                data_line = dict(dataset_split[i])
                line = formatting_template.render(data_line)
                # Convert line breaks to "\n" so that the jsonl file is valid
                line = line.replace("\n", "\\n")
                line = line.replace("\r", "\\r")
                o = {"text": line}
                f.write(json.dumps(o) + "\n")

    print("Example formatted training example:")
    example = formatting_template.render(dict(datasets["train"][0]))
    print(example)

    # Set output directory for the adaptor
    adaptor_output_dir = getattr(tfl_trainer, "adaptor_output_dir", "")
    if adaptor_output_dir == "" or adaptor_output_dir is None:
        adaptor_output_dir = os.path.join(WORKSPACE_DIR, "adaptors", tfl_trainer.model_name, adaptor_name)
        print("Using default adaptor output directory:", adaptor_output_dir)
    if not os.path.exists(adaptor_output_dir):
        os.makedirs(adaptor_output_dir)

    # Prepare the command for MLX LoRA training
    popen_command = [
        sys.executable,
        "-um",
        "mlx_lm.lora",
        "--model",
        tfl_trainer.model_name,
        "--iters",
        iters,
        "--train",
        "--adapter-path",
        adaptor_output_dir,
        "--num-layers",
        lora_layers,
        "--batch-size",
        batch_size,
        "--learning-rate",
        learning_rate,
        "--data",
        data_directory,
        "--steps-per-report",
        getattr(tfl_trainer, "steps_per_report", "10"),
        "--steps-per-eval",
        steps_per_eval,
        "--save-every",
        getattr(tfl_trainer, "save_every", "100"),
    ]

    # If a config file has been created then include it
    if config_file:
        popen_command.extend(["--config", config_file])

    print("Running command:")
    print(popen_command)

    print("Training beginning:")
    print("Adaptor will be saved in:", adaptor_output_dir)

    # Setup tensorboard writer
    output_dir = tfl_trainer.tensorboard_output_dir
<<<<<<< HEAD
    writer = SummaryWriter(output_dir)
=======
>>>>>>> fe2d5b38
    print("Writing logs to:", output_dir)

    # Run the MLX LoRA training process
    with subprocess.Popen(
        popen_command, stdout=subprocess.PIPE, stderr=subprocess.STDOUT, bufsize=1, universal_newlines=True
    ) as process:
        for line in process.stdout:
            # Parse progress from output
            pattern = r"Iter (\d+):"
            match = re.search(pattern, line)
            if match:
                iteration = int(match.group(1))
                percent_complete = float(iteration) / float(iters) * 100
                print("Progress: ", f"{percent_complete:.2f}%")
                tfl_trainer.progress_update(percent_complete)

                # Parse training metrics
                pattern = (
                    r"Train loss (\d+\.\d+), Learning Rate (\d+\.[e\-\d]+), It/sec (\d+\.\d+), Tokens/sec (\d+\.\d+)"
                )
                match = re.search(pattern, line)
                if match:
                    loss = float(match.group(1))
                    it_per_sec = float(match.group(3))
                    tokens_per_sec = float(match.group(4))
                    print("Training Loss: ", loss)

<<<<<<< HEAD
                    writer.add_scalar("train/loss", loss, iteration)
                    writer.add_scalar("train/it_per_sec", it_per_sec, iteration)
                    writer.add_scalar("train/tokens_per_sec", tokens_per_sec, iteration)
                    # Add wandb logging if enabled
                    if use_wandb:
                        wandb_run.log(
                            {
                                "train/loss": loss,
                                "train/it_per_sec": it_per_sec,
                                "train/tokens_per_sec": tokens_per_sec,
                                "iteration": iteration,
                            }
                        )
=======
                    tfl_trainer.log_metric("train/loss", loss, iteration)
                    tfl_trainer.log_metric("train/it_per_sec", it_per_sec, iteration)
                    tfl_trainer.log_metric("train/tokens_per_sec", tokens_per_sec, iteration)
>>>>>>> fe2d5b38

                # Parse validation metrics
                else:
                    pattern = r"Val loss (\d+\.\d+), Val took (\d+\.\d+)s"
                    match = re.search(pattern, line)
                    if match:
                        validation_loss = float(match.group(1))
                        print("Validation Loss: ", validation_loss)
<<<<<<< HEAD
                        writer.add_scalar("valid/loss", validation_loss, iteration)
                        wandb_run.log({"valid/loss": validation_loss, "iteration": iteration})
=======
                        tfl_trainer.log_metric("valid/loss", validation_loss, iteration)
>>>>>>> fe2d5b38

            print(line, end="", flush=True)

    # Check if the training process completed successfully
    if process.returncode and process.returncode != 0:
        print("An error occured before training completed.")
        raise RuntimeError("Training failed.")

<<<<<<< HEAD
    # At the end of the function before returning
    if use_wandb:
        wandb.finish()
=======
>>>>>>> fe2d5b38
    print("Finished training.")

    # Fuse the model with the base model if requested
    if not fuse_model:
        print(f"Adaptor training complete and saved at {adaptor_output_dir}.")
        return True
    else:
        print("Now fusing the adaptor with the model.")

        model_name = tfl_trainer.model_name
        if "/" in model_name:
            model_name = model_name.split("/")[-1]
        fused_model_name = f"{model_name}_{adaptor_name}"
        fused_model_location = os.path.join(WORKSPACE_DIR, "models", fused_model_name)

        # Make the directory to save the fused model
        if not os.path.exists(fused_model_location):
            os.makedirs(fused_model_location)

        fuse_popen_command = [
            sys.executable,
            "-m",
            "mlx_lm.fuse",
            "--model",
            tfl_trainer.model_name,
            "--adapter-path",
            adaptor_output_dir,
            "--save-path",
            fused_model_location,
        ]

        with subprocess.Popen(
            fuse_popen_command, stdout=subprocess.PIPE, stderr=subprocess.STDOUT, bufsize=1, universal_newlines=True
        ) as process:
            for line in process.stdout:
                print(line, end="", flush=True)

            return_code = process.wait()

            if return_code == 0:
                json_data = {
                    "description": f"An MLX model trained and generated by Transformer Lab based on {tfl_trainer.model_name}"
                }
                generate_model_json(fused_model_name, "MLX", json_data=json_data)
                print("Finished fusing the adaptor with the model.")
                return True
            else:
                print("Fusing model with adaptor failed: ", return_code)
                raise RuntimeError(f"Model fusion failed with return code {return_code}")


train_mlx_lora()<|MERGE_RESOLUTION|>--- conflicted
+++ resolved
@@ -10,10 +10,6 @@
 import subprocess
 import sys
 import os
-<<<<<<< HEAD
-from tensorboardX import SummaryWriter
-=======
->>>>>>> fe2d5b38
 from jinja2 import Environment
 
 # Import tfl_trainer from the SDK
@@ -21,11 +17,7 @@
 from transformerlab.plugin import WORKSPACE_DIR, generate_model_json
 
 
-<<<<<<< HEAD
-@tfl_trainer.job_wrapper(progress_start=0, progress_end=100)
-=======
 @tfl_trainer.job_wrapper(progress_start=0, progress_end=100, wandb_project_name="TFL_Training", manual_logging=True)
->>>>>>> fe2d5b38
 def train_mlx_lora():
     jinja_environment = Environment()
     plugin_dir = os.path.dirname(os.path.realpath(__file__))
@@ -64,40 +56,6 @@
             print("LoRA config:")
             print(lora_config)
 
-<<<<<<< HEAD
-    # Setup wandb and tensorboard logging
-    report_to = tfl_trainer.setup_train_logging("MLX_LoRA_Training")
-    use_wandb = "wandb" in report_to
-    if use_wandb:
-        try:
-            import wandb
-
-            # Initialize wandb with proper configuration
-            wandb_config = {
-                "model": tfl_trainer.model_name,
-                "lora_layers": lora_layers,
-                "learning_rate": learning_rate,
-                "batch_size": batch_size,
-                "steps_per_eval": steps_per_eval,
-                "iters": iters,
-                "adaptor_name": adaptor_name,
-            }
-            if lora_rank:
-                wandb_config["lora_rank"] = lora_rank
-            if lora_alpha:
-                wandb_config["lora_alpha"] = lora_alpha
-
-            wandb_run = wandb.init(project="MLX_LoRA_Training", config=wandb_config)
-            print("Weights & Biases logging enabled.")
-        except ImportError:
-            print("wandb package not found. Continuing without W&B logging.")
-            use_wandb = False
-        except Exception as e:
-            print(f"Error initializing wandb: {e}. Continuing without W&B logging.")
-            use_wandb = False
-
-=======
->>>>>>> fe2d5b38
     # Load the dataset using tfl_trainer
     datasets = tfl_trainer.load_dataset(["train", "valid"])
 
@@ -178,10 +136,6 @@
 
     # Setup tensorboard writer
     output_dir = tfl_trainer.tensorboard_output_dir
-<<<<<<< HEAD
-    writer = SummaryWriter(output_dir)
-=======
->>>>>>> fe2d5b38
     print("Writing logs to:", output_dir)
 
     # Run the MLX LoRA training process
@@ -209,25 +163,9 @@
                     tokens_per_sec = float(match.group(4))
                     print("Training Loss: ", loss)
 
-<<<<<<< HEAD
-                    writer.add_scalar("train/loss", loss, iteration)
-                    writer.add_scalar("train/it_per_sec", it_per_sec, iteration)
-                    writer.add_scalar("train/tokens_per_sec", tokens_per_sec, iteration)
-                    # Add wandb logging if enabled
-                    if use_wandb:
-                        wandb_run.log(
-                            {
-                                "train/loss": loss,
-                                "train/it_per_sec": it_per_sec,
-                                "train/tokens_per_sec": tokens_per_sec,
-                                "iteration": iteration,
-                            }
-                        )
-=======
                     tfl_trainer.log_metric("train/loss", loss, iteration)
                     tfl_trainer.log_metric("train/it_per_sec", it_per_sec, iteration)
                     tfl_trainer.log_metric("train/tokens_per_sec", tokens_per_sec, iteration)
->>>>>>> fe2d5b38
 
                 # Parse validation metrics
                 else:
@@ -236,12 +174,7 @@
                     if match:
                         validation_loss = float(match.group(1))
                         print("Validation Loss: ", validation_loss)
-<<<<<<< HEAD
-                        writer.add_scalar("valid/loss", validation_loss, iteration)
-                        wandb_run.log({"valid/loss": validation_loss, "iteration": iteration})
-=======
                         tfl_trainer.log_metric("valid/loss", validation_loss, iteration)
->>>>>>> fe2d5b38
 
             print(line, end="", flush=True)
 
@@ -250,12 +183,6 @@
         print("An error occured before training completed.")
         raise RuntimeError("Training failed.")
 
-<<<<<<< HEAD
-    # At the end of the function before returning
-    if use_wandb:
-        wandb.finish()
-=======
->>>>>>> fe2d5b38
     print("Finished training.")
 
     # Fuse the model with the base model if requested
