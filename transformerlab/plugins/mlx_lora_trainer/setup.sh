--- conflicted
+++ resolved
@@ -1,13 +1,7 @@
 #!/usr/bin/env bash
 uv pip install trl
-<<<<<<< HEAD
 uv pip install mlx==0.23.2 --upgrade
 uv pip install "mlx-lm==0.22.1" --upgrade
-uv pip install tensorboardX # for tensorboard
-=======
-uv pip install mlx==0.22.0
-uv pip install "mlx-lm==0.21.1"
->>>>>>> f797c97d
 # requires:
 # mlx>=0.0.7
 # transformers
