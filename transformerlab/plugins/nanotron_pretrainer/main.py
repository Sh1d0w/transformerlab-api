--- conflicted
+++ resolved
@@ -189,11 +189,6 @@
     with open(config_path, "w") as f:
         yaml.dump(nanotron_config, f, default_flow_style=False)
 
-<<<<<<< HEAD
-    print(f"Generated Nanotron configuration at: {config_path}")
-
-=======
->>>>>>> 9543b69e
     # Get the number of GPUs to use
     if tlab_trainer.params.gpu_ids and tlab_trainer.params.gpu_ids.lower() != "auto":
         # Use specified GPU IDs
@@ -243,62 +238,38 @@
                     progress_percentage = min(100, (current_iter / total_iter) * 100)
 
                     # Update job progress
-<<<<<<< HEAD
-                    tfl_trainer.progress_update(progress_percentage)
-=======
                     tlab_trainer.progress_update(progress_percentage)
 
->>>>>>> 9543b69e
                     # Extract other metrics for TensorBoard
                     # Loss
                     loss_match = re.search(r"lm_loss: ([\d.]+)", line)
                     if loss_match:
                         loss_value = float(loss_match.group(1))
-<<<<<<< HEAD
-                        tfl_trainer.log_metric("train/loss", loss_value, current_iter)
-=======
                         tlab_trainer.log_metric("train/loss", loss_value, current_iter)
->>>>>>> 9543b69e
 
                     # Learning rate
                     lr_match = re.search(r"lr: ([\d.e\-]+)", line)
                     if lr_match:
                         lr_value = float(lr_match.group(1))
-<<<<<<< HEAD
-                        tfl_trainer.log_metric("train/learning_rate", lr_value, current_iter)
-=======
                         tlab_trainer.log_metric("train/learning_rate", lr_value, current_iter)
->>>>>>> 9543b69e
 
                     # Tokens per second
                     tps_match = re.search(r"tokens_per_sec: ([\d.]+)K", line)
                     if tps_match:
                         tps_value = float(tps_match.group(1)) * 1000  # Convert K to actual value
-<<<<<<< HEAD
-                        tfl_trainer.log_metric("system/tokens_per_sec", tps_value, current_iter)
-=======
                         tlab_trainer.log_metric("system/tokens_per_sec", tps_value, current_iter)
->>>>>>> 9543b69e
 
                     # Gradient norm
                     grad_norm_match = re.search(r"grad_norm: ([\d.]+)", line)
                     if grad_norm_match:
                         grad_norm_value = float(grad_norm_match.group(1))
-<<<<<<< HEAD
-                        tfl_trainer.log_metric("train/gradient_norm", grad_norm_value, current_iter)
-=======
                         tlab_trainer.log_metric("train/gradient_norm", grad_norm_value, current_iter)
->>>>>>> 9543b69e
 
                     # Hardware TFLOPS per GPU
                     tflops_match = re.search(r"hardware_tflops_per_gpu: ([\d.]+)", line)
                     if tflops_match:
                         tflops_value = float(tflops_match.group(1))
-<<<<<<< HEAD
-                        tfl_trainer.log_metric("system/tflops_per_gpu", tflops_value, current_iter)
-=======
                         tlab_trainer.log_metric("system/tflops_per_gpu", tflops_value, current_iter)
->>>>>>> 9543b69e
 
             except Exception as e:
                 print(f"Error parsing progress: {e}")
@@ -307,12 +278,8 @@
     process.wait()
 
     # Ensure we mark the job as 100% complete when done
-<<<<<<< HEAD
-    tfl_trainer.job.update_progress(100)
-=======
     tlab_trainer.progress_update(100)
 
->>>>>>> 9543b69e
     # Convert Nanotron checkpoint to HF format
     checkpoint_path = os.path.join(
         os.environ.get("_TFL_WORKSPACE_DIR", "."), "models", "pretrained", run_name, "checkpoints"
