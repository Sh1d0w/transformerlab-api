import torch
from jinja2 import Environment
from random import randrange
from peft import LoraConfig, get_peft_model, prepare_model_for_kbit_training
from transformers import AutoModelForCausalLM, AutoTokenizer, BitsAndBytesConfig
from trl import SFTTrainer, SFTConfig

from transformerlab.tfl_decorators import tfl_trainer

use_flash_attention = False
# Initialize Jinja environment
jinja_environment = Environment()

<<<<<<< HEAD

@tfl_trainer.job_wrapper(progress_start=0, progress_end=100)
def train_model():
    # Configuration is loaded automatically when tfl_trainer methods are called
    datasets = tfl_trainer.load_dataset()
    dataset = datasets["train"]

    report_to = tfl_trainer.setup_train_logging()
=======

@tfl_trainer.job_wrapper(progress_start=0, progress_end=100)
def train_model():
    # Configuration is loaded automatically when tfl_trainer methods are called
    datasets = tfl_trainer.load_dataset()
    dataset = datasets["train"]
>>>>>>> fe2d5b38

    print(f"Dataset loaded successfully with {len(dataset)} examples")
    print(dataset[randrange(len(dataset))])

    # Setup template for formatting
    print("Formatting template: " + tfl_trainer.formatting_template)
    template = jinja_environment.from_string(tfl_trainer.formatting_template)

    def format_instruction(mapping):
        return template.render(mapping)

    print("Formatted instruction example:")
    print(format_instruction(dataset[randrange(len(dataset))]))

    # Setup quantization
    bnb_config = BitsAndBytesConfig(
        load_in_4bit=True,
        bnb_4bit_use_double_quant=True,
        bnb_4bit_quant_type="nf4",
        bnb_4bit_compute_dtype=torch.bfloat16,
    )

    # Load model
    model_id = tfl_trainer.model_name

    try:
        model = AutoModelForCausalLM.from_pretrained(
            model_id,
            quantization_config=bnb_config,
            use_cache=False,
            use_flash_attention_2=use_flash_attention,
            device_map="auto",
        )
        model.config.pretraining_tp = 1

        tokenizer = AutoTokenizer.from_pretrained(model_id)
        tokenizer.pad_token = tokenizer.eos_token
        tokenizer.padding_side = "right"

        print(f"Model and tokenizer loaded successfully: {model_id}")
    except Exception as e:
        print(f"Model loading error: {str(e)}")
        raise

    # Setup LoRA - use direct attribute access with safe defaults
    lora_alpha = int(getattr(tfl_trainer, "lora_alpha", 16))
    lora_dropout = float(getattr(tfl_trainer, "lora_dropout", 0.05))
    lora_r = int(getattr(tfl_trainer, "lora_r", 8))

    peft_config = LoraConfig(
        lora_alpha=lora_alpha,
        lora_dropout=lora_dropout,
        r=lora_r,
        bias="none",
        task_type="CAUSAL_LM",
    )

    # Prepare model for training
    model = prepare_model_for_kbit_training(model)
    model = get_peft_model(model, peft_config)

    # Get output directories - use direct attribute access
    output_dir = getattr(tfl_trainer, "output_dir", "./output")
    adaptor_output_dir = getattr(tfl_trainer, "adaptor_output_dir", "./adaptor")

<<<<<<< HEAD
    print(f"Storing Tensorboard Output to: {output_dir}")
    tfl_trainer.add_job_data("tensorboard_output_dir", output_dir)

    print("TFL Data:", tfl_trainer.output_dir)

=======
>>>>>>> fe2d5b38
    # Setup training arguments - use direct attribute access
    max_seq_length = int(getattr(tfl_trainer, "maximum_sequence_length", 2048))
    num_train_epochs = int(getattr(tfl_trainer, "num_train_epochs", 3))
    batch_size = int(getattr(tfl_trainer, "batch_size", 4))
    learning_rate = float(getattr(tfl_trainer, "learning_rate", 2e-4))
    lr_scheduler = getattr(tfl_trainer, "learning_rate_schedule", "constant")

    # Create unique run name
    import time

    today = time.strftime("%Y%m%d-%H%M%S")
    run_suffix = getattr(tfl_trainer, "template_name", today)

    # Setup training configuration
    training_args = SFTConfig(
        output_dir=output_dir,
        num_train_epochs=num_train_epochs,
        per_device_train_batch_size=batch_size,
        gradient_accumulation_steps=2,
        gradient_checkpointing=True,
        optim="paged_adamw_32bit",
        logging_steps=10,
        save_strategy="epoch",
        learning_rate=learning_rate,
        bf16=True,
        tf32=True,
        max_grad_norm=0.3,
        warmup_ratio=0.03,
        lr_scheduler_type=lr_scheduler,
        max_seq_length=max_seq_length,
        disable_tqdm=False,
        packing=True,
        run_name=f"job_{tfl_trainer.job_id}_{run_suffix}",
<<<<<<< HEAD
        report_to=report_to,
=======
        report_to=tfl_trainer.report_to,
>>>>>>> fe2d5b38
    )

    # Create progress callback
    progress_callback = tfl_trainer.create_progress_callback(framework="huggingface")

    # Create trainer
    trainer = SFTTrainer(
        model=model,
        train_dataset=dataset,
        peft_config=peft_config,
        tokenizer=tokenizer,
        formatting_func=format_instruction,
        args=training_args,
        callbacks=[progress_callback],
    )

    # Train the model
    try:
        trainer.train()
        print("Training completed successfully")
    except Exception as e:
        print(f"Training error: {str(e)}")
        raise

    # Save the model
    try:
        trainer.save_model(output_dir=adaptor_output_dir)
        print(f"Model saved successfully to {adaptor_output_dir}")
    except Exception as e:
        print(f"Model saving error: {str(e)}")
        raise

    return {"status": "success", "message": "Adaptor trained successfully"}


train_model()<|MERGE_RESOLUTION|>--- conflicted
+++ resolved
@@ -11,23 +11,12 @@
 # Initialize Jinja environment
 jinja_environment = Environment()
 
-<<<<<<< HEAD
 
 @tfl_trainer.job_wrapper(progress_start=0, progress_end=100)
 def train_model():
     # Configuration is loaded automatically when tfl_trainer methods are called
     datasets = tfl_trainer.load_dataset()
     dataset = datasets["train"]
-
-    report_to = tfl_trainer.setup_train_logging()
-=======
-
-@tfl_trainer.job_wrapper(progress_start=0, progress_end=100)
-def train_model():
-    # Configuration is loaded automatically when tfl_trainer methods are called
-    datasets = tfl_trainer.load_dataset()
-    dataset = datasets["train"]
->>>>>>> fe2d5b38
 
     print(f"Dataset loaded successfully with {len(dataset)} examples")
     print(dataset[randrange(len(dataset))])
@@ -93,14 +82,6 @@
     output_dir = getattr(tfl_trainer, "output_dir", "./output")
     adaptor_output_dir = getattr(tfl_trainer, "adaptor_output_dir", "./adaptor")
 
-<<<<<<< HEAD
-    print(f"Storing Tensorboard Output to: {output_dir}")
-    tfl_trainer.add_job_data("tensorboard_output_dir", output_dir)
-
-    print("TFL Data:", tfl_trainer.output_dir)
-
-=======
->>>>>>> fe2d5b38
     # Setup training arguments - use direct attribute access
     max_seq_length = int(getattr(tfl_trainer, "maximum_sequence_length", 2048))
     num_train_epochs = int(getattr(tfl_trainer, "num_train_epochs", 3))
@@ -134,11 +115,7 @@
         disable_tqdm=False,
         packing=True,
         run_name=f"job_{tfl_trainer.job_id}_{run_suffix}",
-<<<<<<< HEAD
-        report_to=report_to,
-=======
         report_to=tfl_trainer.report_to,
->>>>>>> fe2d5b38
     )
 
     # Create progress callback
