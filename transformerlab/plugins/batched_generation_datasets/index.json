{
  "name": "Batched Output Generation from Datasets",
  "uniqueId": "batched_generation_datasets",
  "description": "Use a local or commercial LLM to generated outputs for the dataset generated.",
  "plugin-format": "python",
  "type": "generator",
  "version": "0.1.6",
  "git": "",
  "url": "",
  "files": ["main.py", "setup.sh"],
  "supported_hardware_architectures": ["cpu", "cuda", "mlx"],
  "_dataset": true,
  "_dataset_display_message": "Please upload a dataset file with columns: 'input', 'output', 'expected_output'. The context column is optional if using metrics which don't require it.",
  "setup-script": "setup.sh",
  "parameters": {
    "generation_model": {
      "title": "Generation Model (Model to be used for Generation. Select `local` to use the local model running)",
      "type": "string",
      "default": "Local"
    },
    "system_prompt": {
      "title": "System Prompt",
      "type": "string"
    },
    "input_column": {
      "title": "Input Column",
      "type": "string"
    },
    "output_column": {
      "title": "Output Column",
      "type": "string"
    },
    "batch_size": {
      "title": "Batch Size",
      "type": "integer",
      "default": 128
    },
    "temperature": {
      "title": "Temperature",
      "type": "number",
      "default": 0.7,
      "minimum": 0.0,
      "maximum": 2.0,
      "multipleOf": 0.01
    },
    "top_p": {
      "title": "Top P",
      "type": "number",
      "default": 1.0,
      "minimum": 0.0,
      "maximum": 1.0,
      "multipleOf": 0.1
    },
    "max_tokens": {
      "title": "Max Tokens",
      "type": "integer",
      "default": 1024,
      "minimum": 1,
      "multipleOf": 1
    },
    "dataset_split": {
      "title": "Dataset Split",
      "type": "string",
<<<<<<< HEAD
      "default": "train",
      "enum": ["train", "valid", "test"]
    },
    "output_dataset_name": {
      "title": "Dataset Name",
      "type": "string",
      "default": "generated_dataset"
=======
      "default": "train"
>>>>>>> 1bc53dbc
    }
  },
  "parameters_ui": {
    "generation_model": {
      "ui:help": "Select the model to be used for generation from the drop-down list",
      "ui:widget": "ModelProviderWidget",
      "ui:options": {
        "multiple": false
      }
    },
    "input_column": {
      "ui:help": "Select the column from the dataset to be used as input for generation"
    },
    "output_column": {
      "ui:help": "Select the column from the dataset to be used as output for generation"
    },
    "batch_size": {
      "ui:help": "Select the batch size for sending the data to the model for generation"
    },
    "system_prompt": {
      "ui:help": "Enter the system prompt to be used for generation"
    },
    "temperature": {
      "ui:help": "Select the temperature for generation",
      "ui:widget": "RangeWidget"
    },
    "max_tokens": {
      "ui:help": "Select the maximum tokens for generation",
      "ui:widget": "RangeWidget"
    },
    "dataset_split": {
      "ui:help": "Select the dataset split to be used for generation"
    }
  }
}<|MERGE_RESOLUTION|>--- conflicted
+++ resolved
@@ -61,17 +61,12 @@
     "dataset_split": {
       "title": "Dataset Split",
       "type": "string",
-<<<<<<< HEAD
-      "default": "train",
-      "enum": ["train", "valid", "test"]
+      "default": "train"
     },
     "output_dataset_name": {
       "title": "Dataset Name",
       "type": "string",
       "default": "generated_dataset"
-=======
-      "default": "train"
->>>>>>> 1bc53dbc
     }
   },
   "parameters_ui": {
