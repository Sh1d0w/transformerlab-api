import os
import time
import re
import subprocess

from transformerlab.sdk.v1.train import tlab_trainer

# Add custom arguments
tlab_trainer.add_argument(
    "--launched_with_accelerate", action="store_true", help="Flag to prevent recursive subprocess launching"
)


def setup_accelerate_environment():
    """Set up the environment for the accelerate launch subprocess"""
    current_dir = os.path.dirname(os.path.abspath(__file__))
    api_dir = os.path.abspath(os.path.join(current_dir, "../../.."))
    env = os.environ.copy()
    tlab_source_dir = os.environ.get("_TFL_SOURCE_CODE_DIR")
    python_path = env.get("PYTHONPATH", "")
    paths_to_include = [api_dir]
<<<<<<< HEAD
    if tfl_source_dir:
        tflab_sdk_path = os.path.join(tfl_source_dir, "transformerlab", "plugin_sdk")
        paths_to_include.append(tflab_sdk_path)
        plugin_parent = os.path.join(tfl_source_dir, "transformerlab")
=======

    if tlab_source_dir:
        tlabab_sdk_path = os.path.join(tlab_source_dir, "transformerlab", "plugin_sdk")
        paths_to_include.append(tlabab_sdk_path)
        plugin_parent = os.path.join(tlab_source_dir, "transformerlab")
>>>>>>> 9543b69e
        paths_to_include.append(plugin_parent)

    if python_path:
        paths_to_include.append(python_path)

    env["PYTHONPATH"] = ":".join(paths_to_include)
    return env


def extract_answer(text: str, start_answer_string, end_answer_string) -> str:
    """Extract the answer from the text between start and end tags"""
    answer = text.split(f"{start_answer_string}")[-1]
    answer = answer.split(f"{end_answer_string}")[0]
    return answer.strip()


def count_xml(text, start_thinking_string, end_thinking_string, start_answer_string, end_answer_string) -> float:
    """Count XML tags in the response"""
    count = 0.0
    if text.count(f"{start_thinking_string}\n") == 1:
        count += 0.125
    if text.count(f"\n{end_thinking_string}\n") == 1:
        count += 0.125
    if text.count(f"\n{start_answer_string}\n") == 1:
        count += 0.125
        count -= len(text.split(f"\n{end_answer_string}\n")[-1]) * 0.001
    if text.count(f"\n{end_answer_string}") == 1:
        count += 0.125
        count -= (len(text.split(f"\n{end_answer_string}")[-1]) - 1) * 0.001
    return count


@tlab_trainer.job_wrapper()
def train_model():
    """Main training function using TrainerTLabPlugin"""
    # Get the dataset from the datasets dict loaded by the decorator
    datasets = tlab_trainer.load_dataset(dataset_types=["train"])
    dataset = datasets["train"]

    # Set up accelerate configuration
    accelerate_config = {
        "cuda": "multi_gpu",
        "cpu": "cpu",
        "tpu": "tpu",
    }

    train_device = accelerate_config.get(tlab_trainer.params.train_device, "multi_gpu")
    print(f"Training setup for accelerate launch: {train_device}")

    # Configure GPU IDs
    gpu_ids = None
    if train_device == "multi_gpu":
        gpu_ids = tlab_trainer.params.gpu_ids
        if gpu_ids and gpu_ids != "auto":
            gpu_ids = str(gpu_ids)
        if gpu_ids == "auto":
            gpu_ids = None
    # Check if we need to launch with accelerate
    if not tlab_trainer.params.get("launched_with_accelerate", False):
        print("Launching training with accelerate for multi-GPU...")
        env = setup_accelerate_environment()

        cmd = [
            "accelerate",
            "launch",
            f"--{train_device}",
            __file__,
            "--input_file",
            tlab_trainer.params.input_file,
            "--launched_with_accelerate",
        ]
        if gpu_ids:
            cmd.extend(["--gpu_ids", gpu_ids])

        result = subprocess.run(cmd, env=env)
        print(f"Subprocess completed with return code: {result.returncode}")
        return "Training process launched"

    # Import dependencies after the subprocess check
    import torch
    from jinja2 import Environment
    from transformers import AutoModelForCausalLM, AutoTokenizer
    from trl import GRPOConfig, GRPOTrainer
    from accelerate import Accelerator

    # Initialize Accelerator
    accelerator = Accelerator()
    print(f"Running with accelerate on {accelerator.num_processes} processes")

    jinja_environment = Environment()

<<<<<<< HEAD
    # Get configuration values from tfl_trainer
    model_id = tfl_trainer.model_name
    max_completion_length = int(tfl_trainer.maximum_completion_length)
    learning_rate = float(tfl_trainer.learning_rate)
    learning_rate_schedule = tfl_trainer.learning_rate_schedule
    max_grad_norm = float(tfl_trainer.max_grad_norm)
    batch_size = int(tfl_trainer.batch_size)
    num_epochs = int(tfl_trainer.num_train_epochs)
    weight_decay = float(tfl_trainer.weight_decay)
    adam_beta1 = float(tfl_trainer.adam_beta1)
    adam_beta2 = float(tfl_trainer.adam_beta2)
    adam_epsilon = float(tfl_trainer.adam_epsilon)
    output_dir = tfl_trainer.output_dir
    # Get the template strings
    question_formatting_template = getattr(tfl_trainer, "input_template", "")
    answer_formatting_template = getattr(tfl_trainer, "output_template", "")
    instruction_template = getattr(tfl_trainer, "instruction_template", "")
    start_thinking_string = getattr(tfl_trainer, "start_thinking_string", "<reasoning>")
    end_thinking_string = getattr(tfl_trainer, "end_thinking_string", "</reasoning>")
    start_answer_string = getattr(tfl_trainer, "start_answer_string", "<answer>")
    end_answer_string = getattr(tfl_trainer, "end_answer_string", "</answer>")
=======
    # Get configuration values from tlab_trainer
    model_id = tlab_trainer.params.model_name
    max_completion_length = int(tlab_trainer.params.maximum_completion_length)
    learning_rate = float(tlab_trainer.params.learning_rate)
    learning_rate_schedule = tlab_trainer.params.learning_rate_schedule
    max_grad_norm = float(tlab_trainer.params.max_grad_norm)
    batch_size = int(tlab_trainer.params.batch_size)
    num_epochs = int(tlab_trainer.params.num_train_epochs)
    weight_decay = float(tlab_trainer.params.weight_decay)
    adam_beta1 = float(tlab_trainer.params.adam_beta1)
    adam_beta2 = float(tlab_trainer.params.adam_beta2)
    adam_epsilon = float(tlab_trainer.params.adam_epsilon)
    output_dir = tlab_trainer.params.output_dir

    # Get the template strings
    question_formatting_template = tlab_trainer.params.get("input_template", "")
    answer_formatting_template = tlab_trainer.params.get("output_template", "")
    instruction_template = tlab_trainer.params.get("instruction_template", "")

    start_thinking_string = tlab_trainer.params.get("start_thinking_string", "<reasoning>")
    end_thinking_string = tlab_trainer.params.get("end_thinking_string", "</reasoning>")
    start_answer_string = tlab_trainer.params.get("start_answer_string", "<answer>")
    end_answer_string = tlab_trainer.params.get("end_answer_string", "</answer>")

>>>>>>> 9543b69e
    # Determine if the instruction template is missing the necessary strings
    if start_thinking_string not in instruction_template or start_answer_string not in instruction_template:
        system_prompt = f"""
        Respond in the following format:
            {start_thinking_string}
            ...
            {end_thinking_string}
            {start_answer_string}
            ...
            {end_answer_string}
        """
    else:
        system_prompt = instruction_template

    # Define format_instruction function
    def format_instruction(template, mapping):
        return template.render(mapping)

    question_template = jinja_environment.from_string(question_formatting_template)
    answer_template = jinja_environment.from_string(answer_formatting_template)

    # Process the dataset
    dataset = dataset.map(
        lambda x: {
            "prompt": [
                {"role": "system", "content": system_prompt},
                {"role": "user", "content": format_instruction(question_template, x)},
            ],
            "answer": format_instruction(answer_template, x).split("#### ")[-1],
        }
    )

    # Define reward functions with closure to capture config variables
    def correctness_reward_func(prompts, completions, answer, **kwargs) -> list[float]:
        responses = [completion[0]["content"] for completion in completions]
        extracted_responses = [extract_answer(r, start_answer_string, end_answer_string) for r in responses]
        return [2.0 if r == a else 0.0 for r, a in zip(extracted_responses, answer)]

    def xmlcount_reward_func(completions, **kwargs) -> list[float]:
        contents = [completion[0]["content"] for completion in completions]
        return [
            count_xml(c, start_thinking_string, end_thinking_string, start_answer_string, end_answer_string)
            for c in contents
        ]

    def extract_xml_answer(text: str) -> str:
        return extract_answer(text, start_answer_string, end_answer_string)

    def int_reward_func(completions, **kwargs) -> list[float]:
        """Reward function that checks if the answer is a number"""
        responses = [completion[0]["content"] for completion in completions]
        extracted_responses = [extract_xml_answer(r) for r in responses]
        return [0.5 if r.isdigit() else 0.0 for r in extracted_responses]

    def strict_format_reward_func(completions, **kwargs) -> list[float]:
        """Reward function that checks strictly if the completion has a specific format."""
        pattern = (
            rf"^{start_thinking_string}\n.*?\n{end_thinking_string}\n{start_answer_string}\n.*?\n{end_answer_string}\n$"
        )
        responses = [completion[0]["content"] for completion in completions]
        matches = [re.match(pattern, r) for r in responses]
        return [0.5 if match else 0.0 for match in matches]

    def soft_format_reward_func(completions, **kwargs) -> list[float]:
        """Reward function that checks if the completion has a specific format."""
        pattern = rf"{start_thinking_string}.*?{end_thinking_string}\s*{start_answer_string}.*?{end_answer_string}"
        responses = [completion[0]["content"] for completion in completions]
        matches = [re.match(pattern, r) for r in responses]
        return [0.5 if match else 0.0 for match in matches]

    # Load model and tokenizer
    try:
        device_map = None if accelerator.num_processes > 1 else "auto"

        tokenizer = AutoTokenizer.from_pretrained(model_id)
        tokenizer.padding_side = "right"
        model = AutoModelForCausalLM.from_pretrained(model_id, torch_dtype=torch.bfloat16, device_map=device_map)
    except Exception as e:
        return f"Failed to load model: {str(e)}"

    # Training run name
    today = time.strftime("%Y%m%d-%H%M%S")
    run_suffix = tlab_trainer.params.get("template_name", today)

    # GRPO training configuration
    args = GRPOConfig(
        output_dir=output_dir,
        num_train_epochs=num_epochs,
        weight_decay=weight_decay,
        per_device_train_batch_size=batch_size,
        gradient_accumulation_steps=2,
        gradient_checkpointing=True,
        optim="paged_adamw_32bit",
        logging_steps=10,
        save_strategy="epoch",
        learning_rate=learning_rate,
        bf16=True,
        tf32=True,
        max_grad_norm=max_grad_norm,
        warmup_ratio=0.03,
        max_completion_length=max_completion_length,
        lr_scheduler_type=learning_rate_schedule,
        adam_beta1=adam_beta1,
        adam_beta2=adam_beta2,
        adam_epsilon=adam_epsilon,
        disable_tqdm=False,
        run_name=f"job_{tlab_trainer.params.job_id}_{run_suffix}",
        report_to=tlab_trainer.report_to,
        ddp_find_unused_parameters=False,
        dataloader_pin_memory=True,
        no_cuda=False,
    )

    # Create progress callback
    progress_callback = tlab_trainer.create_progress_callback(framework="huggingface")

    # Initialize GRPO trainer
    trainer = GRPOTrainer(
        model=model,
        train_dataset=dataset,
        reward_funcs=[
            xmlcount_reward_func,
            correctness_reward_func,
            int_reward_func,
            strict_format_reward_func,
            soft_format_reward_func,
        ],
        args=args,
        processing_class=tokenizer,
        callbacks=[progress_callback],
    )
    # Train the model
    trainer.train()

    # Save the model
<<<<<<< HEAD
    trainer.save_model(output_dir=tfl_trainer.adaptor_output_dir)
=======
    try:
        trainer.save_model(output_dir=tlab_trainer.params.adaptor_output_dir)
    except Exception as e:
        return f"Failed to save model: {str(e)}"
>>>>>>> 9543b69e

    # Return success message
    return True


train_model()<|MERGE_RESOLUTION|>--- conflicted
+++ resolved
@@ -19,18 +19,11 @@
     tlab_source_dir = os.environ.get("_TFL_SOURCE_CODE_DIR")
     python_path = env.get("PYTHONPATH", "")
     paths_to_include = [api_dir]
-<<<<<<< HEAD
-    if tfl_source_dir:
-        tflab_sdk_path = os.path.join(tfl_source_dir, "transformerlab", "plugin_sdk")
-        paths_to_include.append(tflab_sdk_path)
-        plugin_parent = os.path.join(tfl_source_dir, "transformerlab")
-=======
 
     if tlab_source_dir:
         tlabab_sdk_path = os.path.join(tlab_source_dir, "transformerlab", "plugin_sdk")
         paths_to_include.append(tlabab_sdk_path)
         plugin_parent = os.path.join(tlab_source_dir, "transformerlab")
->>>>>>> 9543b69e
         paths_to_include.append(plugin_parent)
 
     if python_path:
@@ -122,29 +115,6 @@
 
     jinja_environment = Environment()
 
-<<<<<<< HEAD
-    # Get configuration values from tfl_trainer
-    model_id = tfl_trainer.model_name
-    max_completion_length = int(tfl_trainer.maximum_completion_length)
-    learning_rate = float(tfl_trainer.learning_rate)
-    learning_rate_schedule = tfl_trainer.learning_rate_schedule
-    max_grad_norm = float(tfl_trainer.max_grad_norm)
-    batch_size = int(tfl_trainer.batch_size)
-    num_epochs = int(tfl_trainer.num_train_epochs)
-    weight_decay = float(tfl_trainer.weight_decay)
-    adam_beta1 = float(tfl_trainer.adam_beta1)
-    adam_beta2 = float(tfl_trainer.adam_beta2)
-    adam_epsilon = float(tfl_trainer.adam_epsilon)
-    output_dir = tfl_trainer.output_dir
-    # Get the template strings
-    question_formatting_template = getattr(tfl_trainer, "input_template", "")
-    answer_formatting_template = getattr(tfl_trainer, "output_template", "")
-    instruction_template = getattr(tfl_trainer, "instruction_template", "")
-    start_thinking_string = getattr(tfl_trainer, "start_thinking_string", "<reasoning>")
-    end_thinking_string = getattr(tfl_trainer, "end_thinking_string", "</reasoning>")
-    start_answer_string = getattr(tfl_trainer, "start_answer_string", "<answer>")
-    end_answer_string = getattr(tfl_trainer, "end_answer_string", "</answer>")
-=======
     # Get configuration values from tlab_trainer
     model_id = tlab_trainer.params.model_name
     max_completion_length = int(tlab_trainer.params.maximum_completion_length)
@@ -169,7 +139,6 @@
     start_answer_string = tlab_trainer.params.get("start_answer_string", "<answer>")
     end_answer_string = tlab_trainer.params.get("end_answer_string", "</answer>")
 
->>>>>>> 9543b69e
     # Determine if the instruction template is missing the necessary strings
     if start_thinking_string not in instruction_template or start_answer_string not in instruction_template:
         system_prompt = f"""
@@ -305,14 +274,10 @@
     trainer.train()
 
     # Save the model
-<<<<<<< HEAD
-    trainer.save_model(output_dir=tfl_trainer.adaptor_output_dir)
-=======
     try:
         trainer.save_model(output_dir=tlab_trainer.params.adaptor_output_dir)
     except Exception as e:
         return f"Failed to save model: {str(e)}"
->>>>>>> 9543b69e
 
     # Return success message
     return True
