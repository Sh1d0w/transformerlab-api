import itertools
import json
import os
import sqlite3

import aiosqlite

# from sqlalchemy import create_engine
from sqlalchemy.ext.asyncio import create_async_engine, AsyncSession
from sqlalchemy.orm import sessionmaker

# Make sure SQLAlchemy is installed using pip install sqlalchemy[asyncio] as
# described here https://docs.sqlalchemy.org/en/20/orm/extensions/asyncio.html

from transformerlab.shared import dirs
from transformerlab.shared.models import models  # noqa: F401

db = None
DATABASE_FILE_NAME = f"{dirs.WORKSPACE_DIR}/llmlab.sqlite3"
DATABASE_URL = f"sqlite+aiosqlite:///{DATABASE_FILE_NAME}"

# Create SQLAlchemy engines
# engine = create_engine(DATABASE_URL, echo=True)
async_engine = create_async_engine(DATABASE_URL, echo=False)

# Create a configured "Session" class
async_session = sessionmaker(async_engine, expire_on_commit=False, class_=AsyncSession)


async def init():
    """
    Create the database, tables, and workspace folder if they don't exist.
    """
    global db
    os.makedirs(os.path.dirname(DATABASE_FILE_NAME), exist_ok=True)
    db = await aiosqlite.connect(DATABASE_FILE_NAME)
    await db.execute("PRAGMA journal_mode=WAL")
    await db.execute("PRAGMA synchronous=normal")
    await db.execute("PRAGMA busy_timeout = 5000")

    # Create the tables if they don't exist
    async with async_engine.begin() as conn:
        await conn.run_sync(models.Base.metadata.create_all)

    print("✅ Database initialized")

    print("✅ SEED DATA")
    await db.execute("INSERT OR IGNORE INTO experiment(name, config) VALUES (?, ?)", ("alpha", "{}"))
    await db.execute("INSERT OR IGNORE INTO experiment(name, config) VALUES (?, ?)", ("beta", "{}"))
    await db.execute("INSERT OR IGNORE INTO experiment(name, config) VALUES (?, ?)", ("gamma", "{}"))
    await db.commit()

    # On startup, look for any jobs that are in the RUNNING state and set them to CANCELLED instead:
    # This is to handle the case where the server is restarted while a job is running.
    await job_cancel_in_progress_jobs()
    # await init_sql_model()

    return


def get_sync_db_connection():
    global DATABASE_FILE_NAME
    db_sync = sqlite3.connect(DATABASE_FILE_NAME, isolation_level=None)
    db_sync.execute("PRAGMA journal_mode=WAL")
    db_sync.execute("PRAGMA synchronous=normal")
    db_sync.execute("PRAGMA busy_timeout = 5000")
    return db_sync


async def close():
    await db.close()
    await async_engine.dispose()
    print("✅ Database closed")
    return


# async def init_sql_model():
#     """
#     Initialize the database using SQLModel.
#     """
#     async with async_engine.begin() as conn:
#         await conn.run_sync(SQLModel.metadata.create_all)
#     print("✅ SQLModel Database initialized")


###############
# DATASETS MODEL
###############


async def get_dataset(dataset_id):
    cursor = await db.execute("SELECT * FROM dataset WHERE dataset_id = ?", (dataset_id,))
    row = await cursor.fetchone()

    # Make sure the dataset exists before formatting repsonse
    if row is None:
        return None

    # convert to json
    desc = cursor.description
    column_names = [col[0] for col in desc]
    row = dict(itertools.zip_longest(column_names, row))
    if "json_data" in row and row["json_data"]:
        row["json_data"] = json.loads(row["json_data"])

    await cursor.close()
    return row


async def get_datasets():
    cursor = await db.execute("SELECT rowid, * FROM dataset")
    rows = await cursor.fetchall()

    # convert to json:
    desc = cursor.description
    column_names = [col[0] for col in desc]
    data = [dict(itertools.zip_longest(column_names, row)) for row in rows]
    await cursor.close()

    return data


async def get_generated_datasets():
    # Get all datasets that have the value `generated` as True in the json_data column
    cursor = await db.execute("SELECT rowid, * FROM dataset WHERE json_extract(json_data, '$.generated') = true")
    rows = await cursor.fetchall()

    # convert to json:
    desc = cursor.description
    column_names = [col[0] for col in desc]
    data = [dict(itertools.zip_longest(column_names, row)) for row in rows]
    await cursor.close()

    return data


async def create_huggingface_dataset(dataset_id, description, size, json_data):
    await db.execute(
        """
        INSERT INTO dataset (dataset_id, location, description, size, json_data)
        VALUES (?, ?, ?, ?, json(?))
        """,
        (dataset_id, "huggingfacehub", description, size, json.dumps(json_data)),
    )
    await db.commit()


async def create_local_dataset(dataset_id, json_data=None):
    if json_data is None:
        await db.execute(
            """
            INSERT INTO dataset (dataset_id, location, description, size, json_data)
            VALUES (?, ?, ?, ?, json(?))
            """,
            (dataset_id, "local", "", -1, "{}"),
        )
    else:
        await db.execute(
            """
            INSERT INTO dataset (dataset_id, location, description, size, json_data)
            VALUES (?, ?, ?, ?, json(?))
            """,
            (dataset_id, "local", "", -1, json.dumps(json_data)),
        )
    await db.commit()


async def delete_dataset(dataset_id):
    await db.execute("DELETE FROM dataset WHERE dataset_id = ?", (dataset_id,))
    await db.commit()


###############
# MODELS MODEL
###############


async def model_local_list():
    cursor = await db.execute("SELECT rowid, * FROM model")
    rows = await cursor.fetchall()

    # Convert to JSON
    desc = cursor.description
    column_names = [col[0] for col in desc]
    data = [dict(itertools.zip_longest(column_names, row)) for row in rows]
    await cursor.close()

    # convert json_data column from JSON to Python object
    for row in data:
        row["json_data"] = json.loads(row["json_data"])

    return data


async def model_local_count():
    cursor = await db.execute("SELECT COUNT(*) FROM model")
    row = await cursor.fetchone()
    await cursor.close()

    return row[0]


async def model_local_create(model_id, name, json_data):
    json_data = json.dumps(obj=json_data)

    await db.execute(
        "INSERT OR REPLACE INTO model(model_id, name, json_data) VALUES (?, ?,?)", (model_id, name, json_data)
    )

    await db.commit()


async def model_local_get(model_id):
    cursor = await db.execute("SELECT rowid, * FROM model WHERE model_id = ?", (model_id,))
    row = await cursor.fetchone()

    # Returns None if the model_id isn't in the database
    if row is None:
        return None

    # Map column names to row data
    desc = cursor.description
    column_names = [col[0] for col in desc]
    row = dict(itertools.zip_longest(column_names, row))
    await cursor.close()

    # convert json_data column from JSON to Python object
    row["json_data"] = json.loads(row["json_data"])

    return row


async def model_local_delete(model_id):
    await db.execute("DELETE FROM model WHERE model_id = ?", (model_id,))
    await db.commit()


###############
# GENERIC JOBS MODEL
###############

# Allowed job types:
ALLOWED_JOB_TYPES = ["TRAIN", "EXPORT_MODEL", "DOWNLOAD_MODEL", "LOAD_MODEL", "TASK", "EVAL", "UNDEFINED", "GENERATE"]


async def job_create(type, status, job_data="{}", experiment_id=""):
    # check if type is allowed
    if type not in ALLOWED_JOB_TYPES:
        raise ValueError(f"Job type {type} is not allowed")
    row = await db.execute_insert(
        "INSERT INTO job(type, status, experiment_id, job_data) VALUES (?, ?, ?, json(?))",
        (type, status, experiment_id, job_data),
    )
    await db.commit()  # is this necessary?
    return row[0]


def job_create_sync(type, status, job_data="{}", experiment_id=""):
    """
    Synchronous version of job_create function for use with XML-RPC.
    """
    db_sync = None
    cursor = None
    try:
        global DATABASE_FILE_NAME
        # check if type is allowed
        if type not in ALLOWED_JOB_TYPES:
            raise ValueError(f"Job type {type} is not allowed")

        # Use SQLite directly in synchronous mode
        db_sync = get_sync_db_connection()

        cursor = db_sync.cursor()

        # Execute insert
        cursor.execute(
            "INSERT INTO job(type, status, experiment_id, job_data) VALUES (?, ?, ?, json(?))",
            (type, status, experiment_id, job_data),
        )

        # Get the row ID
        row_id = cursor.lastrowid

        # Commit and close
        db_sync.commit()
        cursor.close()

        return row_id
    except Exception as e:
        print("Error creating job: " + str(e))
        return None
    finally:
        if cursor:
            cursor.close()
        if db_sync:
            db_sync.close()


async def jobs_get_all(type="", status=""):
    base_query = "SELECT * FROM job"
    if type != "":
        base_query += " WHERE type = ?"
    else:
        base_query += " WHERE ? != 'x'"

    if status != "":
        base_query += " AND status = ?"
    else:
        base_query += " AND ? != 'x'"

    base_query += " AND status != 'DELETED' ORDER BY created_at DESC"

    cursor = await db.execute(base_query, (type, status))
    rows = await cursor.fetchall()

    # Add column names to output
    desc = cursor.description
    column_names = [col[0] for col in desc]
    data = [dict(itertools.zip_longest(column_names, row)) for row in rows]
    await cursor.close()

    # for each row in data, convert the job_data
    # column from JSON to a Python object
    for i in range(len(data)):
        data[i]["job_data"] = json.loads(data[i]["job_data"])

    return data


async def jobs_get_all_by_experiment_and_type(experiment_id, job_type):
    cursor = await db.execute(
        "SELECT * FROM job \
        WHERE experiment_id = ? \
        AND type = ? \
        AND status != 'DELETED' \
        ORDER BY created_at DESC",
        (experiment_id, job_type),
    )
    rows = await cursor.fetchall()

    # Add column names to output
    desc = cursor.description
    column_names = [col[0] for col in desc]
    data = [dict(itertools.zip_longest(column_names, row)) for row in rows]
    await cursor.close()

    # for each row in data, convert the job_data
    # column from JSON to a Python object
    for row in data:
        row["job_data"] = json.loads(row["job_data"])

    return data


async def job_get_status(job_id):
    cursor = await db.execute("SELECT status FROM job WHERE id = ?", (job_id,))
    row = await cursor.fetchone()
    await cursor.close()
    return row[0]


async def job_get_error_msg(job_id):
    cursor = await db.execute("SELECT job_data FROM job WHERE id = ?", (job_id,))
    row = await cursor.fetchone()
    await cursor.close()
    job_data = json.loads(row[0])
    return job_data.get("error_msg", None)


async def job_get(job_id):
    cursor = await db.execute("SELECT * FROM job WHERE id = ?", (job_id,))
    row = await cursor.fetchone()

    # if no results, return None
    if row is None:
        return None

    # convert to json:
    desc = cursor.description
    column_names = [col[0] for col in desc]
    row = dict(itertools.zip_longest(column_names, row))
    await cursor.close()

    row["job_data"] = json.loads(row["job_data"])
    return row


async def job_count_running():
    cursor = await db.execute("SELECT COUNT(*) FROM job WHERE status = 'RUNNING'")
    row = await cursor.fetchone()
    await cursor.close()
    return row[0]


async def jobs_get_next_queued_job():
    cursor = await db.execute("SELECT * FROM job WHERE status = 'QUEUED' ORDER BY created_at ASC LIMIT 1")
    row = await cursor.fetchone()

    # if no results, return None
    if row is None:
        return None

    # convert to json:
    desc = cursor.description
    column_names = [col[0] for col in desc]
    row = dict(itertools.zip_longest(column_names, row))

    await cursor.close()
    return row


async def job_update_status(job_id, status, error_msg=None):
    await db.execute("UPDATE job SET status = ?, updated_at = CURRENT_TIMESTAMP WHERE id = ?", (status, job_id))
    await db.commit()
    if error_msg:
        job_data = json.dumps({"error_msg": str(error_msg)})
        await db.execute("UPDATE job SET job_data = ? WHERE id = ?", (job_data, job_id))
        await db.commit()
    return


def job_update_status_sync(job_id, status, error_msg=None):
    db_sync = None
    cursor = None
    try:
        db_sync = get_sync_db_connection()
        cursor = db_sync.cursor()

        cursor.execute("UPDATE job SET status = ?, updated_at = CURRENT_TIMESTAMP WHERE id = ?", (status, job_id))
        db_sync.commit()
        return
    except Exception as e:
        print("Error updating job status: " + str(e))
        return
    finally:
        if cursor:
            cursor.close()
        if db_sync:
            db_sync.close()


async def job_update(job_id, type, status):
    await db.execute(
        "UPDATE job SET type = ?, status = ?, updated_at = CURRENT_TIMESTAMP WHERE id = ?", (type, status, job_id)
    )
    await db.commit()
    return


def job_update_sync(job_id, status):
    # This is a synchronous version of job_update
    # It is used by popen_and_call function
    # which can only support sychronous functions
    # This is a hack to get around that limitation
    db_sync = None
    cursor = None
    try:
        db_sync = get_sync_db_connection()
        cursor = db_sync.cursor()

        cursor.execute("UPDATE job SET status = ?, updated_at = CURRENT_TIMESTAMP WHERE id = ?", (status, job_id))
        db_sync.commit()
        return
    except Exception as e:
        print("Error updating job status: " + str(e))
        return
    finally:
        if cursor:
            cursor.close()
        if db_sync:
            db_sync.close()


def job_mark_as_complete_if_running(job_id):
    # This synchronous update to jobs
    # only marks a job as "COMPLETE" if it is currenty "RUNNING"
    # This avoids updating "stopped" jobs and marking them as complete
    db_sync = None
    cursor = None
    try:
        db_sync = get_sync_db_connection()
        cursor = db_sync.cursor()
        cursor.execute(
            "UPDATE job SET status = 'COMPLETE', updated_at = CURRENT_TIMESTAMP WHERE id = ? AND status = 'RUNNING'",
            (job_id,),
        )
        db_sync.commit()
        return
    except Exception as e:
        print("Error updating job status: " + str(e))
        return
    finally:
        if cursor:
            cursor.close()
        if db_sync:
            db_sync.close()


async def job_delete_all():
    # await db.execute("DELETE FROM job")
    await db.execute("UPDATE job SET status = 'DELETED'")
    await db.commit()
    return


async def job_delete(job_id):
    print("Deleting job: " + job_id)
    # await db.execute("DELETE FROM job WHERE id = ?", (job_id,))
    # instead of deleting, set status of job to deleted:
    await db.execute("UPDATE job SET status = 'DELETED' WHERE id = ?", (job_id,))
    await db.commit()
    return


async def job_cancel_in_progress_jobs():
    await db.execute("UPDATE job SET status = 'CANCELLED' WHERE status = 'RUNNING'")
    await db.commit()
    return


async def job_update_job_data_insert_key_value(job_id, key, value):
    value = json.dumps(value)

    await db.execute(
        "UPDATE job SET job_data = " + f"json_set(job_data,'$.{key}', json(?))  WHERE id = ?",
        (value, job_id),
    )
    await db.commit()
    return


async def job_stop(job_id):
    print("Stopping job: " + job_id)
    await job_update_job_data_insert_key_value(job_id, "stop", True)
    return


###############
# TASKS MODEL
###############


async def add_task(name, Type, inputs, config, plugin, outputs, experiment_id):
    await db.execute(
        "INSERT INTO tasks(name, type, inputs, config, plugin, outputs, experiment_id) VALUES (?, ?, ?, ?, ?, ?, ?)",
        (name, Type, inputs, config, plugin, outputs, experiment_id),
    )
    await db.commit()
    return


async def update_task(task_id, new_task):
    await db.execute(
        "UPDATE tasks SET inputs = ? WHERE id = ?",
        (new_task["inputs"], task_id),
    )
    await db.execute(
        "UPDATE tasks SET config = ? WHERE id = ?",
        (new_task["config"], task_id),
    )
    await db.execute(
        "UPDATE tasks SET outputs = ? WHERE id = ?",
        (new_task["outputs"], task_id),
    )
    await db.commit()
    return


async def tasks_get_all():
    cursor = await db.execute("SELECT * FROM tasks ORDER BY created_at desc")
    rows = await cursor.fetchall()
    desc = cursor.description
    column_names = [col[0] for col in desc]
    data = [dict(itertools.zip_longest(column_names, row)) for row in rows]
    await cursor.close()
    return data


async def tasks_get_by_type(Type):
    cursor = await db.execute("SELECT * FROM tasks WHERE type = ? ORDER BY created_at desc", (Type,))
    rows = await cursor.fetchall()
    desc = cursor.description
    column_names = [col[0] for col in desc]
    data = [dict(itertools.zip_longest(column_names, row)) for row in rows]
    await cursor.close()
    return data


async def tasks_get_by_type_in_experiment(Type, experiment_id):
    cursor = await db.execute(
        "SELECT * FROM tasks WHERE type = ? AND experiment_id = ? ORDER BY created_at desc",
        (
            Type,
            experiment_id,
        ),
    )
    rows = await cursor.fetchall()
    desc = cursor.description
    column_names = [col[0] for col in desc]
    data = [dict(itertools.zip_longest(column_names, row)) for row in rows]
    await cursor.close()
    return data


async def delete_task(task_id):
    await db.execute("DELETE FROM tasks WHERE id = ?", (task_id,))
    await db.commit()
    return


async def tasks_delete_all():
    await db.execute("DELETE FROM tasks")
    await db.commit()
    return


async def tasks_get_by_id(task_id):
    cursor = await db.execute("SELECT * FROM tasks WHERE id = ? ORDER BY created_at desc LIMIT 1", (task_id,))
    row = await cursor.fetchone()
    if row is None:
        return None
    desc = cursor.description
    column_names = [col[0] for col in desc]
    row = dict(itertools.zip_longest(column_names, row))
    await cursor.close()
    return row


###############
# TRAINING and TRAINING JOBS MODELS
###############


async def get_training_template(id):
    cursor = await db.execute("SELECT * FROM training_template WHERE id = ?", (id,))
    row = await cursor.fetchone()
    if row is None:
        return None
    # convert to json:
    desc = cursor.description
    column_names = [col[0] for col in desc]
    row = dict(itertools.zip_longest(column_names, row))

    await cursor.close()

    return row


async def get_training_template_by_name(name):
    cursor = await db.execute("SELECT * FROM training_template WHERE name = ?", (name,))
    row = await cursor.fetchone()
    if row is None:
        return None
    # convert to json:
    desc = cursor.description
    column_names = [col[0] for col in desc]
    row = dict(itertools.zip_longest(column_names, row))

    await cursor.close()

    return row


async def get_training_templates():
    cursor = await db.execute("SELECT * FROM training_template ORDER BY created_at DESC")
    rows = await cursor.fetchall()
    await cursor.close()
    return rows


async def create_training_template(name, description, type, datasets, config):
    await db.execute(
        "INSERT INTO training_template(name, description, type, datasets, config) VALUES (?, ?, ?, ?, ?)",
        (name, description, type, datasets, config),
    )
    await db.commit()
    return


async def update_training_template(id, name, description, type, datasets, config):
    await db.execute(
        "UPDATE training_template SET name = ?, description = ?, type = ?, datasets = ?, config = ? WHERE id = ?",
        (name, description, type, datasets, config, id),
    )
    await db.commit()
    return


async def delete_training_template(id):
    await db.execute("DELETE FROM training_template WHERE id = ?", (id,))
    await db.commit()
    return


# Because this joins on training template it only returns training jobs
async def training_jobs_get_all():
    # Join on the nested JSON value "template_id"
    # #in the job_data column
    cursor = await db.execute(
        "SELECT j.*, tt.id as tt_id, tt.config from job as j \
            JOIN training_template as tt \
            ON  json_extract(j.job_data, '$.template_id') = tt.id \
            "
    )
    rows = await cursor.fetchall()

    # Convert to JSON
    desc = cursor.description
    column_names = [col[0] for col in desc]
    data = [dict(itertools.zip_longest(column_names, row)) for row in rows]
    await cursor.close()

    # for each row in data, convert the job_data
    # and config column from JSON to a Python object
    for row in data:
        row["job_data"] = json.loads(row["job_data"])
        row["config"] = json.loads(row["config"])

    return data


# async def training_job_create(template_id, description, experiment_id):

#     job_data = {
#         "template_id": template_id,
#         "description": description,
#     }

#     job_data = json.dumps(job_data)

#     row = await db.execute_insert(
#         "INSERT INTO job(type, status, experiment_id, job_data) VALUES (?, ?, ?, json(?))",
#         ("TRAIN", "QUEUED", experiment_id, job_data),
#     )
#     await db.commit()  # is this necessary?
#     return row[0]


async def job_get_for_template_id(template_id):
    cursor = await db.execute("SELECT * FROM job WHERE template_id = ?", (template_id,))
    rows = await cursor.fetchall()
    await cursor.close()
    return rows


####################
# EXPEORT JOBS MODEL
# Export jobs use the job_data JSON object to store:
# - exporter_name
# - input_model_id
# - input_model_architecture
# - output_model_id
# - output_model_architecture
# - output_model_name
# - output_model_path
# - params
####################


async def export_job_create(experiment_id, job_data_json):
    job_id = await job_create("EXPORT_MODEL", "Started", job_data_json, experiment_id)
    return job_id


###################
# EXPERIMENTS MODEL
###################


async def experiment_get_all():
    cursor = await db.execute("SELECT * FROM experiment order by created_at desc")
    rows = await cursor.fetchall()
    # Do the following to convert the return into a JSON object with keys
    desc = cursor.description
    column_names = [col[0] for col in desc]
    data = [dict(itertools.zip_longest(column_names, row)) for row in rows]
    await cursor.close()
    return data


async def experiment_create(name, config):
    # use python insert and commit command
    row = await db.execute_insert("INSERT INTO experiment(name, config) VALUES (?, ?)", (name, config))
    await db.commit()
    return row[0]


async def experiment_get(id):
    if id is None or id == "undefined":
        return None
    cursor = await db.execute("SELECT * FROM experiment WHERE id = ?", (id,))
    row = await cursor.fetchone()

    if row is None:
        return None

    # Convert the SQLite row into a JSON object with keys
    desc = cursor.description
    column_names = [col[0] for col in desc]
    row = dict(itertools.zip_longest(column_names, row))

    await cursor.close()
    return row


async def experiment_get_by_name(name):
    cursor = await db.execute("SELECT * FROM experiment WHERE name = ?", (name,))
    row = await cursor.fetchone()

    if row is None:
        return None

    # Convert the SQLite row into a JSON object with keys
    desc = cursor.description
    column_names = [col[0] for col in desc]
    row = dict(itertools.zip_longest(column_names, row))

    await cursor.close()
    return row


async def experiment_delete(id):
    await db.execute("DELETE FROM experiment WHERE id = ?", (id,))
    await db.commit()
    return


async def experiment_update(id, config):
    await db.execute("UPDATE experiment SET config = ? WHERE id = ?", (config, id))
    await db.commit()
    return


async def experiment_update_config(id, key, value):
    value = json.dumps(value)

    await db.execute(
        "UPDATE experiment SET config = " + f"json_set(config,'$.{key}', json(?))  WHERE id = ?",
        (value, id),
    )
    await db.commit()
    return


async def experiment_save_prompt_template(id, template):
    # The following looks the JSON blob called "config" and adds a key called "prompt_template" if it doesn't exist
    # it then sets the value of that key to the value of the template parameter
    # This is the pattern to follow for updating fields in the config JSON blob
    await db.execute(
        "UPDATE experiment SET config = json_set(config,'$.prompt_template', json(?))  WHERE id = ?",
        (template, id),
    )
    await db.commit()
    return


#################
# WORKFLOWS MODEL
#################


async def workflows_get_all():
    cursor = await db.execute("SELECT * FROM workflows WHERE status != 'DELETED' ORDER BY created_at desc")
    rows = await cursor.fetchall()
    desc = cursor.description
    column_names = [col[0] for col in desc]
    data = [dict(itertools.zip_longest(column_names, row)) for row in rows]
    await cursor.close()
    return data


async def workflows_get_from_experiment(experiment_id):
<<<<<<< HEAD
    cursor = await db.execute(
        "SELECT * FROM workflows WHERE experiment_id = ? ORDER BY created_at desc", (experiment_id,)
    )
=======
    cursor = await db.execute("SELECT * FROM workflows WHERE experiment_id = ? AND status != 'DELETED' ORDER BY created_at desc",(experiment_id,))
>>>>>>> 50bb65ae
    rows = await cursor.fetchall()
    desc = cursor.description
    column_names = [col[0] for col in desc]
    data = [dict(itertools.zip_longest(column_names, row)) for row in rows]
    await cursor.close()
    return data


async def workflow_run_get_all():
    cursor = await db.execute("SELECT * FROM workflow_runs WHERE status != 'DELETED' ORDER BY created_at desc")
    rows = await cursor.fetchall()
    desc = cursor.description
    column_names = [col[0] for col in desc]
    data = [dict(itertools.zip_longest(column_names, row)) for row in rows]
    await cursor.close()
    return data


async def workflows_get_by_id(workflow_id):
    cursor = await db.execute("SELECT * FROM workflows WHERE id = ? ORDER BY created_at desc LIMIT 1", (workflow_id,))
    row = await cursor.fetchone()
    if row is None:
        return None
    desc = cursor.description
    column_names = [col[0] for col in desc]
    row = dict(itertools.zip_longest(column_names, row))
    await cursor.close()
    return row


async def workflow_run_get_by_id(workflow_run_id):
    cursor = await db.execute(
        "SELECT * FROM workflow_runs WHERE id = ? ORDER BY created_at desc LIMIT 1", (workflow_run_id,)
    )
    row = await cursor.fetchone()
    if row is None:
        return None
    desc = cursor.description
    column_names = [col[0] for col in desc]
    row = dict(itertools.zip_longest(column_names, row))
    await cursor.close()
    return row


async def workflow_delete_by_id(workflow_id):
    print("Deleting workflow: " + workflow_id)
    await db.execute("UPDATE workflows SET status = 'DELETED', updated_at = CURRENT_TIMESTAMP WHERE id = ?", (workflow_id,))
    await db.commit()
    return


async def workflow_delete_by_name(workflow_name):
    print("Deleting workflow: " + workflow_name)
    await db.execute("UPDATE workflows SET status = 'DELETED', updated_at = CURRENT_TIMESTAMP WHERE name = ?", (workflow_name,))
    await db.commit()
    return


async def workflow_count_running():
    cursor = await db.execute("SELECT COUNT(*) FROM workflow_runs WHERE status = 'RUNNING'")
    row = await cursor.fetchone()
    await cursor.close()
    return row[0]


async def workflow_count_queued():
    cursor = await db.execute("SELECT COUNT(*) FROM workflow_runs WHERE status = 'QUEUED'")
    row = await cursor.fetchone()
    await cursor.close()
    return row[0]


async def workflow_run_get_running():
    cursor = await db.execute("SELECT * FROM workflow_runs WHERE status = 'RUNNING' LIMIT 1")
    row = await cursor.fetchone()
    if row is None:
        return None
    desc = cursor.description
    column_names = [col[0] for col in desc]
    row = dict(itertools.zip_longest(column_names, row))
    await cursor.close()
    return row


async def workflow_run_get_queued():
    cursor = await db.execute("SELECT * FROM workflow_runs WHERE status = 'QUEUED' LIMIT 1")
    row = await cursor.fetchone()
    if row is None:
        return None
    desc = cursor.description
    column_names = [col[0] for col in desc]
    row = dict(itertools.zip_longest(column_names, row))
    await cursor.close()
    return row


async def workflow_run_update_status(workflow_run_id, status):
    await db.execute(
        "UPDATE workflow_runs SET status = ?, updated_at = CURRENT_TIMESTAMP WHERE id = ?", (status, workflow_run_id)
    )
    await db.commit()
    return


async def workflow_run_update_with_new_job(workflow_run_id, current_task, current_job_id):
    await db.execute(
        "UPDATE workflow_runs SET current_tasks = ?, updated_at = CURRENT_TIMESTAMP WHERE id = ?",
        (current_task, workflow_run_id),
    )
    await db.execute(
        "UPDATE workflow_runs SET current_job_ids = ?, updated_at = CURRENT_TIMESTAMP WHERE id = ?",
        (current_job_id, workflow_run_id),
    )

    current_workflow_run = await workflow_run_get_by_id(workflow_run_id)
    current_workflow_run["job_ids"] = json.loads(current_workflow_run["job_ids"])
    current_workflow_run["job_ids"] += json.loads(current_job_id)
    current_workflow_run["job_ids"] = json.dumps(current_workflow_run["job_ids"])
    current_workflow_run["node_ids"] = json.loads(current_workflow_run["node_ids"])
    current_workflow_run["node_ids"] += json.loads(current_task)
    current_workflow_run["node_ids"] = json.dumps(current_workflow_run["node_ids"])

    await db.execute(
        "UPDATE workflow_runs SET node_ids = ?, updated_at = CURRENT_TIMESTAMP WHERE id = ?",
        (current_workflow_run["node_ids"], workflow_run_id),
    )
    await db.execute(
        "UPDATE workflow_runs SET job_ids = ?, updated_at = CURRENT_TIMESTAMP WHERE id = ?",
        (current_workflow_run["job_ids"], workflow_run_id),
    )
    await db.commit()
    return


async def workflow_create(name, config, experiment_id):
    # check if type is allowed
    row = await db.execute_insert(
        "INSERT INTO workflows(name, config, status, experiment_id) VALUES (?, json(?), ?, ?)",
        (name, config, "CREATED", experiment_id),
    )
    await db.commit()
    return row[0]


async def workflow_update_config(workflow_id, config):
    await db.execute(
        "UPDATE workflows SET config = ?, updated_at = CURRENT_TIMESTAMP WHERE id = ?", (config, workflow_id)
    )
    await db.commit()


async def workflow_delete_all():
    await db.execute("DELETE FROM workflows")
    await db.commit()


async def workflow_runs_delete_all():
    await db.execute("DELETE FROM workflow_runs")
    await db.commit()


async def workflow_queue(workflow_id):
<<<<<<< HEAD
    await db.execute(
        "INSERT INTO workflow_runs(workflow_id, job_ids, node_ids, status, current_tasks, current_job_ids) VALUES (?, ?, ?, ?, ?, ?)",
        (workflow_id, "[]", "[]", "QUEUED", "[]", "[]"),
    )
=======
    workflow_name = (await workflows_get_by_id(workflow_id))["name"]
    await db.execute("INSERT INTO workflow_runs(workflow_id, workflow_name, job_ids, node_ids, status, current_tasks, current_job_ids) VALUES (?, ?, ?, ?, ?, ?, ?)", (workflow_id, workflow_name, "[]", "[]","QUEUED", "[]","[]"))
>>>>>>> 50bb65ae


###############
# PLUGINS MODEL
###############


async def get_plugins():
    cursor = await db.execute("SELECT id, * FROM plugins")
    rows = await cursor.fetchall()
    desc = cursor.description
    column_names = [col[0] for col in desc]
    data = [dict(itertools.zip_longest(column_names, row)) for row in rows]
    await cursor.close()
    return data


async def get_plugins_of_type(type: str):
    cursor = await db.execute("SELECT id, * FROM plugins WHERE type = ?", (type,))
    rows = await cursor.fetchall()
    desc = cursor.description
    column_names = [col[0] for col in desc]
    data = [dict(itertools.zip_longest(column_names, row)) for row in rows]
    await cursor.close()
    return data


async def get_plugin(slug: str):
    cursor = await db.execute("SELECT id, * FROM plugins WHERE name = ?", (slug,))
    row = await cursor.fetchone()
    desc = cursor.description
    column_names = [col[0] for col in desc]
    row = dict(itertools.zip_longest(column_names, row))
    await cursor.close()
    return row


async def save_plugin(name: str, type: str):
    await db.execute("INSERT OR REPLACE INTO plugins (name, type) VALUES (?, ?)", (name, type))
    await db.commit()
    return


###############
# Config MODEL
###############


async def config_get(key: str):
    cursor = await db.execute("SELECT value FROM config WHERE key = ?", (key,))
    row = await cursor.fetchone()
    await cursor.close()
    if row:
        return row[0]
    else:
        return None


async def config_set(key: str, value: str):
    await db.execute("INSERT OR REPLACE INTO config (key, value) VALUES (?, ?)", (key, value))
    await db.commit()
    return<|MERGE_RESOLUTION|>--- conflicted
+++ resolved
@@ -870,13 +870,7 @@
 
 
 async def workflows_get_from_experiment(experiment_id):
-<<<<<<< HEAD
-    cursor = await db.execute(
-        "SELECT * FROM workflows WHERE experiment_id = ? ORDER BY created_at desc", (experiment_id,)
-    )
-=======
     cursor = await db.execute("SELECT * FROM workflows WHERE experiment_id = ? AND status != 'DELETED' ORDER BY created_at desc",(experiment_id,))
->>>>>>> 50bb65ae
     rows = await cursor.fetchall()
     desc = cursor.description
     column_names = [col[0] for col in desc]
@@ -1039,15 +1033,8 @@
 
 
 async def workflow_queue(workflow_id):
-<<<<<<< HEAD
-    await db.execute(
-        "INSERT INTO workflow_runs(workflow_id, job_ids, node_ids, status, current_tasks, current_job_ids) VALUES (?, ?, ?, ?, ?, ?)",
-        (workflow_id, "[]", "[]", "QUEUED", "[]", "[]"),
-    )
-=======
     workflow_name = (await workflows_get_by_id(workflow_id))["name"]
     await db.execute("INSERT INTO workflow_runs(workflow_id, workflow_name, job_ids, node_ids, status, current_tasks, current_job_ids) VALUES (?, ?, ?, ?, ?, ?, ?)", (workflow_id, workflow_name, "[]", "[]","QUEUED", "[]","[]"))
->>>>>>> 50bb65ae
 
 
 ###############
