--- conflicted
+++ resolved
@@ -30,14 +30,10 @@
     ErrorResponse,
 )
 
-<<<<<<< HEAD
-import transformerlab.db as db
-from transformerlab.shared.ssl_utils import ensure_persistent_self_signed_cert
-=======
 from transformerlab.db.jobs import job_create, job_get_error_msg, job_update_status
 from transformerlab.db.db import experiment_get
 import transformerlab.db.session as db
->>>>>>> 8f2cb4be
+from transformerlab.shared.ssl_utils import ensure_persistent_self_signed_cert
 from transformerlab.routers import (
     data,
     model,
