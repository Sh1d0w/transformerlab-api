# This file was autogenerated by uv via the following command:
#    uv pip compile requirements.in -o requirements-no-gpu-uv.txt
absl-py==2.1.0
    # via tensorboard
accelerate==1.3.0
    # via
    #   -r requirements.in
    #   peft
aiofiles==24.1.0
    # via -r requirements.in
aiohappyeyeballs==2.4.4
    # via aiohttp
aiohttp==3.11.11
    # via
    #   datasets
    #   fsspec
    #   transformerlab-inference
aiosignal==1.3.2
    # via aiohttp
aiosqlite==0.20.0
    # via -r requirements.in
annotated-types==0.7.0
    # via pydantic
anyio==4.8.0
    # via
    #   httpx
    #   mcp
    #   sse-starlette
    #   starlette
    #   watchfiles
attrs==25.1.0
    # via aiohttp
azure-ai-documentintelligence==1.0.2
    # via markitdown
azure-core==1.33.0
    # via
    #   azure-ai-documentintelligence
    #   azure-identity
azure-identity==1.21.0
    # via markitdown
beautifulsoup4==4.13.3
    # via
    #   markdownify
    #   markitdown
certifi==2022.12.7
    # via
    #   httpcore
    #   httpx
    #   requests
    #   sentry-sdk
cffi==1.17.1
    # via cryptography
charset-normalizer==2.1.1
    # via
    #   markitdown
    #   pdfminer-six
    #   requests
click==8.1.8
    # via
    #   magika
    #   nltk
    #   typer
    #   uvicorn
    #   wandb
cobble==0.1.4
    # via mammoth
coloredlogs==15.0.1
    # via onnxruntime
cryptography==44.0.2
    # via
    #   azure-identity
    #   msal
    #   pdfminer-six
    #   pyjwt
datasets==2.19.1
    # via
    #   -r requirements.in
    #   evaluate
defusedxml==0.7.1
    # via youtube-transcript-api
dill==0.3.8
    # via
    #   datasets
    #   evaluate
    #   multiprocess
docker-pycreds==0.4.0
    # via wandb
einops==0.8.0
    # via -r requirements.in
et-xmlfile==2.0.0
    # via openpyxl
evaluate==0.4.3
    # via -r requirements.in
fastapi==0.115.7
    # via
    #   -r requirements.in
    #   transformerlab-inference
filelock==3.13.1
    # via
    #   datasets
    #   huggingface-hub
    #   torch
    #   transformers
flatbuffers==25.2.10
    # via onnxruntime
frozenlist==1.5.0
    # via
    #   aiohttp
    #   aiosignal
fsspec==2024.2.0
    # via
    #   datasets
    #   evaluate
    #   huggingface-hub
    #   torch
gitdb==4.0.12
    # via gitpython
gitpython==3.1.44
    # via wandb
greenlet==3.1.1
    # via sqlalchemy
grpcio==1.70.0
    # via tensorboard
h11==0.14.0
    # via
    #   httpcore
    #   uvicorn
hf-xet==1.0.3
    # via -r requirements.in
httpcore==1.0.7
    # via httpx
httpx==0.28.1
    # via
    #   mcp
    #   transformerlab-inference
httpx-sse==0.4.0
    # via mcp
huggingface-hub==0.30.2
    # via
    #   accelerate
    #   datasets
    #   evaluate
    #   peft
    #   sentence-transformers
    #   tokenizers
    #   transformers
humanfriendly==10.0
    # via coloredlogs
idna==3.4
    # via
    #   anyio
    #   httpx
    #   requests
    #   yarl
isodate==0.7.2
    # via azure-ai-documentintelligence
jinja2==3.1.4
    # via torch
joblib==1.4.2
    # via
    #   nltk
    #   scikit-learn
latex2mathml==3.77.0
    # via markdown2
lxml==5.3.2
    # via python-pptx
macmon-python==0.1.1
    # via -r requirements.in
magika==0.6.1
    # via markitdown
mammoth==1.9.0
    # via markitdown
markdown==3.7
    # via tensorboard
markdown-it-py==3.0.0
    # via rich
markdown2==2.5.3
    # via transformerlab-inference
markdownify==1.1.0
    # via markitdown
markitdown[all]==0.1.1
    # via -r requirements.in
markupsafe==2.1.5
    # via
    #   jinja2
    #   werkzeug
mcp[cli]==1.8.1
    # via -r requirements.in
mdurl==0.1.2
    # via markdown-it-py
mpmath==1.3.0
    # via sympy
msal==1.32.0
    # via
    #   azure-identity
    #   msal-extensions
msal-extensions==1.3.1
    # via azure-identity
multidict==6.1.0
    # via
    #   aiohttp
    #   yarl
multiprocess==0.70.16
    # via
    #   datasets
    #   evaluate
networkx==3.3
    # via torch
nh3==0.2.20
    # via transformerlab-inference
nltk==3.9.1
    # via -r requirements.in
numpy==2.1.2
    # via
    #   accelerate
    #   datasets
    #   evaluate
    #   magika
    #   onnxruntime
    #   pandas
    #   peft
    #   scikit-learn
    #   scipy
    #   tensorboard
    #   tensorboardx
    #   torchvision
    #   transformerlab-inference
    #   transformers
nvidia-ml-py==12.575.51
    # via -r requirements.in
olefile==0.47
    # via markitdown
onnxruntime==1.21.0
    # via magika
openpyxl==3.1.5
    # via markitdown
packaging==24.1
    # via
    #   -r requirements.in
    #   accelerate
    #   datasets
    #   evaluate
    #   huggingface-hub
    #   onnxruntime
    #   peft
    #   tensorboard
    #   tensorboardx
    #   transformers
pandas==2.2.3
    # via
    #   datasets
    #   evaluate
    #   markitdown
pdfminer-six==20250327
    # via markitdown
peft==0.14.0
    # via -r requirements.in
pillow==11.0.0
    # via
    #   python-pptx
    #   sentence-transformers
    #   torchvision
platformdirs==4.3.6
    # via wandb
prompt-toolkit==3.0.50
    # via transformerlab-inference
propcache==0.2.1
    # via
    #   aiohttp
    #   yarl
protobuf==5.29.3
    # via
    #   onnxruntime
    #   tensorboard
    #   tensorboardx
    #   wandb
psutil==6.1.1
    # via
    #   -r requirements.in
    #   accelerate
    #   peft
    #   transformerlab-inference
    #   wandb
pyarrow==19.0.0
    # via datasets
pyarrow-hotfix==0.6
    # via datasets
pycparser==2.22
    # via cffi
pydantic==2.10.6
    # via
    #   -r requirements.in
    #   fastapi
    #   mcp
    #   pydantic-settings
    #   transformerlab-inference
    #   wandb
pydantic-core==2.27.2
    # via pydantic
pydantic-settings==2.8.1
    # via
    #   mcp
    #   transformerlab-inference
pydub==0.25.1
    # via markitdown
pygments==2.19.1
    # via
    #   markdown2
    #   rich
pyjwt==2.10.1
    # via msal
python-dateutil==2.9.0.post0
    # via pandas
python-dotenv==1.0.1
    # via
    #   magika
    #   mcp
    #   pydantic-settings
python-multipart==0.0.20
    # via
    #   -r requirements.in
    #   mcp
python-pptx==1.0.2
    # via markitdown
pytz==2024.2
    # via pandas
pyyaml==6.0.2
    # via
    #   accelerate
    #   datasets
    #   huggingface-hub
    #   peft
    #   transformers
    #   wandb
    #   wavedrom
regex==2024.11.6
    # via
    #   nltk
    #   tiktoken
    #   transformers
requests==2.28.1
    # via
    #   azure-core
    #   datasets
    #   evaluate
    #   huggingface-hub
    #   markitdown
    #   msal
    #   tiktoken
    #   transformerlab-inference
    #   transformers
    #   wandb
    #   youtube-transcript-api
rich==13.9.4
<<<<<<< HEAD
    # via
    #   transformerlab-inference
    #   typer
rouge-score==0.1.2
    # via -r requirements.in
=======
    # via transformerlab-inference
>>>>>>> 10ba1928
safetensors==0.5.3
    # via
    #   accelerate
    #   peft
    #   transformers
scikit-learn==1.6.1
    # via sentence-transformers
scipy==1.15.1
    # via
    #   -r requirements.in
    #   scikit-learn
    #   sentence-transformers
sentence-transformers==3.4.1
    # via -r requirements.in
sentencepiece==0.2.0
    # via -r requirements.in
sentry-sdk==2.22.0
    # via wandb
setproctitle==1.3.5
    # via wandb
setuptools==70.2.0
    # via
    #   tensorboard
    #   wandb
shellingham==1.5.4
    # via typer
shortuuid==1.0.13
    # via transformerlab-inference
six==1.17.0
    # via
    #   azure-core
    #   docker-pycreds
    #   markdownify
    #   python-dateutil
    #   tensorboard
    #   wavedrom
smmap==5.0.2
    # via gitdb
sniffio==1.3.1
    # via anyio
soupsieve==2.6
    # via beautifulsoup4
speechrecognition==3.14.2
    # via markitdown
sqlalchemy==2.0.38
    # via -r requirements.in
sse-starlette==2.3.5
    # via mcp
starlette==0.45.3
    # via
    #   fastapi
    #   mcp
    #   sse-starlette
svgwrite==1.4.3
    # via wavedrom
sympy==1.13.3
    # via
    #   onnxruntime
    #   torch
tensorboard==2.18.0
    # via -r requirements.in
tensorboard-data-server==0.7.2
    # via tensorboard
tensorboardx==2.6.2.2
    # via -r requirements.in
threadpoolctl==3.6.0
    # via scikit-learn
tiktoken==0.8.0
    # via
    #   -r requirements.in
    #   transformerlab-inference
tokenizers==0.21.1
    # via transformers
torch==2.7.0
    # via
    #   -r requirements.in
    #   accelerate
    #   peft
    #   sentence-transformers
    #   torchaudio
    #   torchvision
torchaudio==2.7.0
    # via -r requirements.in
torchvision==0.22.0
    # via -r requirements.in
tqdm==4.66.5
    # via
    #   datasets
    #   evaluate
    #   huggingface-hub
    #   nltk
    #   peft
    #   sentence-transformers
    #   transformers
transformerlab-inference==0.2.38
    # via -r requirements.in
transformers==4.51.3
    # via
    #   -r requirements.in
    #   peft
    #   sentence-transformers
typer==0.15.4
    # via mcp
typing-extensions==4.12.2
    # via
    #   aiosqlite
    #   anyio
    #   azure-ai-documentintelligence
    #   azure-core
    #   azure-identity
    #   beautifulsoup4
    #   fastapi
    #   huggingface-hub
    #   pydantic
    #   pydantic-core
    #   python-pptx
    #   speechrecognition
    #   sqlalchemy
    #   torch
    #   typer
    #   wandb
tzdata==2025.1
    # via pandas
urllib3==1.26.13
    # via
    #   requests
    #   sentry-sdk
uvicorn==0.34.0
    # via
    #   mcp
    #   transformerlab-inference
wandb==0.19.10
    # via -r requirements.in
watchfiles==1.0.4
    # via -r requirements.in
wavedrom==2.0.3.post3
    # via markdown2
wcwidth==0.2.13
    # via prompt-toolkit
werkzeug==3.1.3
    # via
    #   -r requirements.in
    #   tensorboard
xlrd==2.0.1
    # via markitdown
xlsxwriter==3.2.2
    # via python-pptx
xxhash==3.5.0
    # via
    #   datasets
    #   evaluate
yarl==1.18.3
    # via aiohttp
youtube-transcript-api==1.0.3
    # via markitdown<|MERGE_RESOLUTION|>--- conflicted
+++ resolved
@@ -352,15 +352,7 @@
     #   wandb
     #   youtube-transcript-api
 rich==13.9.4
-<<<<<<< HEAD
-    # via
-    #   transformerlab-inference
-    #   typer
-rouge-score==0.1.2
-    # via -r requirements.in
-=======
     # via transformerlab-inference
->>>>>>> 10ba1928
 safetensors==0.5.3
     # via
     #   accelerate
