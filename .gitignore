--- conflicted
+++ resolved
@@ -185,7 +185,7 @@
 
 .DS_Store
 transformerlab/*/.DS_Store
-<<<<<<< HEAD
+wandb/
 
 # Local .terraform directories
 **/.terraform/*
@@ -223,7 +223,4 @@
 
 # Ignore CLI configuration files
 .terraformrc
-terraform.rc
-=======
-wandb/
->>>>>>> 7329c98c
+terraform.rc